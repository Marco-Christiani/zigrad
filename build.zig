const std = @import("std");

pub fn build(b: *std.Build) !void {
    const target = b.standardTargetOptions(.{});
    const optimize = b.standardOptimizeOption(.{});

    const build_options = b.addOptions();
    build_options.step.name = "Zigrad build options";
    const build_options_module = build_options.createModule();
    build_options.addOption(
        std.log.Level,
        "log_level",
        b.option(std.log.Level, "log_level", "The Log Level to be used.") orelse .info,
    );

    // TODO: cblas
    // switch (target.query.os_tag) {
    //     .linux => {},
    //     .macos => {},
    // }
<<<<<<< HEAD
=======
    // const zarray_module = b.createModule(.{ .root_source_file = b.path("src/tensor/zarray.zig") });
    // const backend_module = b.createModule(.{ .root_source_file = b.path("src/backend/blas.zig") });
    // zarray_module.addImport("blas", backend_module);
>>>>>>> 531c9923

    const zigrad_module = b.createModule(.{
        .root_source_file = b.path("src/root.zig"),
        .imports = &.{
            .{ .name = "build_options", .module = build_options_module },
        },
    });
<<<<<<< HEAD

=======
>>>>>>> 531c9923
    // const lib = b.addStaticLibrary(.{
    //     .name = "zigrad",
    //     .root_source_file = zigrad_module.root_source_file.?,
    //     .target = target,
    //     .optimize = optimize,
    // });
    // lib.root_module.addImport("zigrad", zigrad_module);
    // b.installArtifact(lib);

    const exe = b.addExecutable(.{
        .name = "zigrad",
        .root_source_file = b.path("src/main.zig"),
        .target = target,
        .optimize = optimize,
    });
    exe.root_module.addImport("zigrad", zigrad_module);

    exe.linkFramework("Accelerate");
    b.installArtifact(exe);

    const run_cmd = b.addRunArtifact(exe);
    run_cmd.step.dependOn(b.getInstallStep());

    // This allows the user to pass arguments to the application in the build
    // command itself, like this: `zig build run -- arg1 arg2 etc`
    if (b.args) |args| {
        run_cmd.addArgs(args);
    }

    const run_step = b.step("run", "Run the app");
    run_step.dependOn(&run_cmd.step);

    const unit_tests = b.addTest(.{
        .root_source_file = b.path("src/root.zig"),
        .target = target,
        .optimize = optimize,
    });
    unit_tests.linkFramework("Accelerate");
    const run_unit_tests = b.addRunArtifact(unit_tests);
<<<<<<< HEAD

    const test_step = b.step("test", "Run all tests");
    test_step.dependOn(&run_unit_tests.step);
=======
    // unit_tests.root_module.addImport("zigrad", zigrad_module);

    const test_step = b.step("test", "Run all tests");
    test_step.dependOn(&run_unit_tests.step);

    // inline for ([_]struct {
    //     name: []const u8,
    //     src: []const u8,
    // }{
    //     // .{ .name = "test-zarray", .src = "src/tensor/zarray.zig" },
    //     // .{ .name = "test-tensor", .src = "src/tensor/tensor.zig" },
    //     // .{ .name = "test-mnist", .src = "src/tensor/mnist.zig" },
    //     // .{ .name = "test-ops", .src = "src/tensor/ops.zig" },
    //     // .{ .name = "test-layer", .src = "src/tensor/layer.zig" },
    //     // .{ .name = "test-conv-utils", .src = "src/tensor/conv_utils.zig" },
    //     .{ .name = "test-conv", .src = "src/tensor/conv_test.zig" },
    // }) |test_cfg| {
    //     const test_name = test_cfg.name;
    //     const test_src = test_cfg.src;
    //     const libtest = b.addTest(.{
    //         .name = test_name,
    //         .root_source_file = b.path(test_src),
    //         .optimize = optimize,
    //     });
    //     libtest.linkFramework("Accelerate");
    //     // const curr_test = b.step(test_name, test_name);
    //     const run_lib_unit_tests = b.addRunArtifact(libtest);
    //     libtest.root_module.addImport("zigrad", zigrad_module);
    //     // hahaha. done the hacky way for zls.
    //     libtest.root_module.addImport("blas", b.addModule("blas", .{ .root_source_file = b.path("src/backend/blas.zig") }));
    //     test_step.dependOn(&run_lib_unit_tests.step);
    // }
>>>>>>> 531c9923
}<|MERGE_RESOLUTION|>--- conflicted
+++ resolved
@@ -18,23 +18,13 @@
     //     .linux => {},
     //     .macos => {},
     // }
-<<<<<<< HEAD
-=======
-    // const zarray_module = b.createModule(.{ .root_source_file = b.path("src/tensor/zarray.zig") });
-    // const backend_module = b.createModule(.{ .root_source_file = b.path("src/backend/blas.zig") });
-    // zarray_module.addImport("blas", backend_module);
->>>>>>> 531c9923
-
     const zigrad_module = b.createModule(.{
         .root_source_file = b.path("src/root.zig"),
         .imports = &.{
             .{ .name = "build_options", .module = build_options_module },
         },
     });
-<<<<<<< HEAD
 
-=======
->>>>>>> 531c9923
     // const lib = b.addStaticLibrary(.{
     //     .name = "zigrad",
     //     .root_source_file = zigrad_module.root_source_file.?,
@@ -74,42 +64,7 @@
     });
     unit_tests.linkFramework("Accelerate");
     const run_unit_tests = b.addRunArtifact(unit_tests);
-<<<<<<< HEAD
 
     const test_step = b.step("test", "Run all tests");
     test_step.dependOn(&run_unit_tests.step);
-=======
-    // unit_tests.root_module.addImport("zigrad", zigrad_module);
-
-    const test_step = b.step("test", "Run all tests");
-    test_step.dependOn(&run_unit_tests.step);
-
-    // inline for ([_]struct {
-    //     name: []const u8,
-    //     src: []const u8,
-    // }{
-    //     // .{ .name = "test-zarray", .src = "src/tensor/zarray.zig" },
-    //     // .{ .name = "test-tensor", .src = "src/tensor/tensor.zig" },
-    //     // .{ .name = "test-mnist", .src = "src/tensor/mnist.zig" },
-    //     // .{ .name = "test-ops", .src = "src/tensor/ops.zig" },
-    //     // .{ .name = "test-layer", .src = "src/tensor/layer.zig" },
-    //     // .{ .name = "test-conv-utils", .src = "src/tensor/conv_utils.zig" },
-    //     .{ .name = "test-conv", .src = "src/tensor/conv_test.zig" },
-    // }) |test_cfg| {
-    //     const test_name = test_cfg.name;
-    //     const test_src = test_cfg.src;
-    //     const libtest = b.addTest(.{
-    //         .name = test_name,
-    //         .root_source_file = b.path(test_src),
-    //         .optimize = optimize,
-    //     });
-    //     libtest.linkFramework("Accelerate");
-    //     // const curr_test = b.step(test_name, test_name);
-    //     const run_lib_unit_tests = b.addRunArtifact(libtest);
-    //     libtest.root_module.addImport("zigrad", zigrad_module);
-    //     // hahaha. done the hacky way for zls.
-    //     libtest.root_module.addImport("blas", b.addModule("blas", .{ .root_source_file = b.path("src/backend/blas.zig") }));
-    //     test_step.dependOn(&run_lib_unit_tests.step);
-    // }
->>>>>>> 531c9923
 }