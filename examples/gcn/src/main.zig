const std = @import("std");
const zg = @import("zigrad");

const Dataset = @import("dataset.zig").Dataset;
const GCN = @import("model.zig").GCN;
const MaskLayer = @import("model.zig").MaskLayer;

const std_options = .{ .log_level = .info };
const log = std.log.scoped(.gnn);
const T = f32;
const Optimizer = zg.optim.Adam;

pub fn run_cora(data_dir: []const u8) !void {
    var debug_allocator = std.heap.DebugAllocator(.{}).init;
    const allocator = debug_allocator.allocator();
    defer {
        const leak = debug_allocator.deinit();
        if (leak == std.heap.Check.leak) {
            std.debug.print("memory leak !!\n", .{});
        }
    }

    zg.global_graph_init(allocator, .{
        .eager_teardown = true,
    });
    defer zg.global_graph_deinit();

    var cpu = zg.device.HostDevice.init();
    defer cpu.deinit();

    const device = cpu.reference();

    var buf1: [1024]u8 = undefined;
    var buf2: [1024]u8 = undefined;
    const edge_path = try std.fmt.bufPrint(&buf1, "{s}/cora/csv/cities.csv", .{data_dir});
    const node_path = try std.fmt.bufPrint(&buf2, "{s}/cora/csv/papers.csv", .{data_dir});
    const dataset = try Dataset(T).load_cora(allocator, device, node_path, edge_path);
    defer dataset.deinit();

    var adam = Optimizer.init(allocator, .{
        .lr = 0.01,
        .beta1 = 0.9,
        .beta2 = 0.999,
        .epsilon = 1e-8,
    });
    defer adam.deinit();

    const optim = adam.optimizer();

    var model = try GCN(T).init(
        device,
        dataset.num_features,
        dataset.num_classes,
        .{ .optim = optim },
    );
    defer model.deinit();

    const label = dataset.y;

    var total_train_time: f64 = 0;
    var total_test_time: f64 = 0;

    var timer = try std.time.Timer.start();

    var max_train_time = std.math.floatMin(f64);
    var max_test_time = std.math.floatMin(f64);
    const num_epochs = 50;
    for (0..num_epochs) |epoch| {
        var loss_val: T = 0;
        var acc = [_]f32{ 0, 0, 0 };
        var train_time_ms: f64 = 0;
        var test_time_ms: f64 = 0;
        {
            zg.runtime.grad_enabled = true;
            timer.reset();

            const output = try model.forward(dataset.x, dataset.edge_index);
            defer output.deinit();

            const mask_layer = MaskLayer(T){ .mask = dataset.train_mask };
            const output_ = try mask_layer.forward(output);
            defer output_.deinit();
            const label_ = try mask_layer.forward(label);
            defer label_.deinit();
            const loss = try zg.loss.softmax_cross_entropy_loss(T, output_, label_);
            loss_val = loss.get(0);

            try loss.backward();
            try optim.step();
            model.zero_grad();

            train_time_ms = @as(f64, @floatFromInt(timer.lap())) / @as(f64, @floatFromInt(std.time.ns_per_ms));
            total_train_time += train_time_ms;
            max_train_time = @max(max_train_time, train_time_ms);
        }

        {
            zg.runtime.grad_enabled = false;
            timer.reset();

            const output = try model.forward(dataset.x, dataset.edge_index);
            defer output.deinit();
            for ([_]*zg.NDTensor(bool){ dataset.train_mask, dataset.eval_mask, dataset.test_mask }, 0..) |mask, i| {
                var correct: f32 = 0;
                const mask_layer = MaskLayer(T){ .mask = mask };
                const output_ = try mask_layer.forward(output);
                defer output_.deinit();
                const label_ = try mask_layer.forward(label);
                defer label_.deinit();

                const total = output_.get_dim(0);

                for (0..total) |j| {
                    const start = j * dataset.num_classes;
                    const end = start + dataset.num_classes;
<<<<<<< HEAD
=======
                    // TODO: update for device compatablity
>>>>>>> 521d5f5d
                    const yh = std.mem.indexOfMax(T, output_.get_data()[start..end]);
                    const y = std.mem.indexOfMax(T, label_.get_data()[start..end]);
                    correct += if (yh == y) 1 else 0;
                }
                acc[i] = correct / @as(f32, @floatFromInt(total));
            }
            test_time_ms = @as(f64, @floatFromInt(timer.lap())) / @as(f64, @floatFromInt(std.time.ns_per_ms));
            total_test_time += test_time_ms;
            max_test_time = @max(max_test_time, test_time_ms);
        }
        std.debug.print(
            "Epoch: {d:>2}, Loss: {d:<5.4}, Train_acc: {d:<2.2}, Val_acc: {d:<2.2}, Test_acc: {d:<2.2}, Train_time {d:<3.2} ms, Test_time {d:<3.2} ms\n",
            .{ epoch + 1, loss_val, acc[0], acc[1], acc[2], train_time_ms, test_time_ms },
        );
    }
    std.debug.print("Avg epoch train time: {d:.2} ms, Avg epoch test time: {d:.2} ms\n", .{ total_train_time / num_epochs, total_test_time / num_epochs });
    std.debug.print("Total train time: {d:.2} ms, Total test time: {d:.2} ms\n", .{ total_train_time, total_test_time });

    const total_train_time_ms_trimmed = total_train_time - max_train_time;
    const total_test_time_ms_trimmed = total_test_time - max_test_time;
    std.debug.print("(trimmed) Avg epoch train time: {d:.2} ms, Avg epoch test time: {d:.2} ms\n", .{
        total_train_time_ms_trimmed / (num_epochs - 1),
        total_test_time_ms_trimmed / (num_epochs - 1),
    });
    std.debug.print("(trimmed) Total train time: {d:.2} ms, Total test time: {d:.2} ms\n", .{
        total_train_time_ms_trimmed,
        total_test_time_ms_trimmed,
    });
}

pub fn main() !void {
    const data_dir = std.posix.getenv("ZG_DATA_DIR") orelse "data";
    try run_cora(data_dir);
}<|MERGE_RESOLUTION|>--- conflicted
+++ resolved
@@ -113,10 +113,7 @@
                 for (0..total) |j| {
                     const start = j * dataset.num_classes;
                     const end = start + dataset.num_classes;
-<<<<<<< HEAD
-=======
                     // TODO: update for device compatablity
->>>>>>> 521d5f5d
                     const yh = std.mem.indexOfMax(T, output_.get_data()[start..end]);
                     const y = std.mem.indexOfMax(T, label_.get_data()[start..end]);
                     correct += if (yh == y) 1 else 0;
