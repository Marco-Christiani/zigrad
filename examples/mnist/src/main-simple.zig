--- conflicted
+++ resolved
@@ -9,12 +9,6 @@
 const T = f32;
 
 pub fn run_mnist(train_path: []const u8, test_path: []const u8) !void {
-<<<<<<< HEAD
-    var graph = zg.Graph.init(std.heap.smp_allocator, .{
-        .eager_teardown = true,
-    });
-    defer graph.deinit();
-=======
     const allocator = std.heap.smp_allocator;
 
     // use global graph for project
@@ -22,18 +16,13 @@
         .eager_teardown = true,
     });
     defer zg.deinit_global_graph();
->>>>>>> 82e5c683
 
     var cpu = zg.device.HostDevice.init();
     defer cpu.deinit();
 
     const device = cpu.reference();
 
-<<<<<<< HEAD
-    var model = try MnistModel(f32).init(&graph, device);
-=======
     var model = try MnistModel(f32).init(device);
->>>>>>> 82e5c683
     defer model.deinit();
 
     const params = model.params();
@@ -47,11 +36,7 @@
 
     std.debug.print("Loading train data...\n", .{});
     const batch_size = 64;
-<<<<<<< HEAD
-    const train_dataset = try MnistDataset(T).load(&graph, device, train_path, batch_size);
-=======
     const train_dataset = try MnistDataset(T).load(allocator, device, train_path, batch_size);
->>>>>>> 82e5c683
 
     // Train -------------------------------------------------------------------
     std.debug.print("Training...\n", .{});
@@ -104,11 +89,7 @@
 
     // Eval on test set
     std.debug.print("Loading test data...\n", .{});
-<<<<<<< HEAD
-    const test_dataset = try MnistDataset(T).load(&graph, device, test_path, batch_size);
-=======
     const test_dataset = try MnistDataset(T).load(allocator, device, test_path, batch_size);
->>>>>>> 82e5c683
     defer test_dataset.deinit();
     timer.reset();
     const test_eval = try eval_mnist(&graph, &model, test_dataset);
@@ -120,11 +101,7 @@
     std.debug.print("Eval test: {d:.2} (n={d}) {d}ms\n", .{ test_eval.acc * 100, test_eval.n, eval_test_time_ms });
 }
 
-<<<<<<< HEAD
-fn eval_mnist(graph: *zg.Graph, model: *MnistModel(T), dataset: MnistDataset(T)) !struct { correct: f32, n: u32, acc: f32 } {
-=======
 fn eval_mnist(model: *MnistModel(T), dataset: MnistDataset(T)) !struct { correct: f32, n: u32, acc: f32 } {
->>>>>>> 82e5c683
     zg.rt_grad_enabled = false; // disable gradient tracking
     var n: u32 = 0;
     var correct: f32 = 0;
