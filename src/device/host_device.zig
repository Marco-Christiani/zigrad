--- conflicted
+++ resolved
@@ -11,15 +11,10 @@
 pub const backend = @import("root.zig").backend;
 const BinaryOp = @import("device_common.zig").BinaryOp;
 const DeviceReference = @import("device_reference.zig");
-const opspec = @import("opspec.zig");
 const RandType = @import("device_common.zig").RandType;
 const TransferDirection = @import("device_common.zig").TransferDirection;
 
 const ByteMask = std.bit_set.IntegerBitSet(8);
-<<<<<<< HEAD
-const CachingAllocator = @import("caching_allocator.zig").CachingAllocator(HostMalloc);
-pub const using_mkl_blas: bool = blk: {
-=======
 const round_to_next_page = @import("../allocators.zig").round_to_next_page;
 const CachingAllocator = @import("../allocators.zig").CachingAllocator(DataHandler);
 const DeviceData = @import("../allocators.zig").DeviceData;
@@ -27,8 +22,7 @@
 const opspec = @import("opspec.zig");
 pub const Options = CachingAllocator.Options;
 
-pub const using_mkl: bool = blk: {
->>>>>>> bf646f24
+pub const using_mkl_blas: bool = blk: {
     const decls = @typeInfo(c).Struct.decls;
     for (decls) |decl| {
         if (std.mem.startsWith(u8, decl.name, "mkl_") or std.mem.startsWith(u8, decl.name, "MKL_")) {
@@ -47,53 +41,6 @@
     else => @compileError("Unsupported os"),
 };
 
-<<<<<<< HEAD
-/// Vector math accuracy mode
-const AccMode = struct {
-    mode: enum {
-        accurate,
-        faster,
-        fastest,
-    },
-
-    pub fn to_vml(self: @This()) c_int {
-        return if (using_mkl_rt) switch (self.mode) {
-            .accurate => c.VML_HA,
-            .faster => c.VML_LA,
-            .fastest => c.VML_EP,
-        } else unreachable;
-    }
-};
-
-pub const vm_mode: AccMode = .{ .mode = .accurate };
-
-pub const PlatformSDK = enum {
-    mkl,
-    accel,
-    // TODO: Add detection for other blas, also vector libs
-    // openblas,
-    // blis,
-};
-
-// pub const Capabilities = struct {
-//
-//     pub const empty: Flags = .{
-//         .bitset = .initEmpty(),
-//     };
-//
-//     var set = std.bit_set.IntegerBitSet(16);
-//
-//     pub fn set(self: *Flags, flag: Values, value: bool) void {
-//         self.bitset.setValue(@intFromEnum(flag), value);
-//     }
-//     pub fn get(self: Flags, flag: Values) bool {
-//         return self.bitset.isSet(@intFromEnum(flag));
-//     }
-// };
-
-pub const HostMalloc = struct {
-    pub fn raw_alloc(n: usize, _: *anyopaque) ?[*]u8 {
-=======
 const DataHandler = struct {
     // zig fmt: off
     pub fn map(self: DataHandler, size: usize) ![]u8 {
@@ -111,7 +58,6 @@
     }
 
     pub fn alloc(_: DataHandler, n: usize) ?[*]u8 {
->>>>>>> bf646f24
         if (comptime builtin.is_test) {
             return std.testing.allocator.rawAlloc(n, @enumFromInt(@alignOf(usize)), @returnAddress());
         }
@@ -138,12 +84,7 @@
 // Host Device Implementation
 
 const Self = @This();
-<<<<<<< HEAD
-const Error = CachingAllocator.Error;
-=======
-const DeviceReference = @import("device_reference.zig");
-
->>>>>>> bf646f24
+
 cache: CachingAllocator,
 
 pub fn init() Self {
@@ -814,7 +755,7 @@
 
 // TODO: Should this ever be mixed with reduce? Seems like a bad idea
 // because certain optimizations actually have extra data that general
-// reduce (using addiction) doesn't have.
+// reduce (using addition) doesn't have.
 pub fn max_along(_: *const Self, T: type, p: opspec.max_along(T)) void {
     std.debug.assert(p.dim < p.x_shape.len);
 
