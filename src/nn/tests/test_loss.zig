--- conflicted
+++ resolved
@@ -41,31 +41,19 @@
     var graph = zg.Graph.init(allocator, .{});
     defer graph.deinit();
 
-<<<<<<< HEAD
-    const config: zg.TensorConfig = .{
-        .requires_grad = true,
-    };
-
-    const input = try NDTensor(f32).from_slice(&graph, device, case.input, case.shape, config);
-=======
     const config: zg.TensorOpts = .{
         .requires_grad = true,
         .graph = &graph,
     };
 
     const input = try NDTensor(f32).from_slice(device, case.input, case.shape, config);
->>>>>>> 82e5c683
     defer input.deinit();
 
     std.log.info("{s} {d}\n", .{ name, case.shape });
     std.log.info("input: {d}\n", .{input.data.data});
     std.log.info("target: {d}\n", .{case.target});
 
-<<<<<<< HEAD
-    const target = try NDTensor(f32).from_slice(&graph, device, case.target, case.shape, config);
-=======
     const target = try NDTensor(f32).from_slice(device, case.target, case.shape, config);
->>>>>>> 82e5c683
     defer target.deinit();
 
     const loss = try zg.loss.softmax_cross_entropy_loss(f32, input, target);
@@ -119,16 +107,6 @@
     var graph = zg.Graph.init(allocator, .{});
     defer graph.deinit();
 
-<<<<<<< HEAD
-    const config: zg.TensorConfig = .{
-        .requires_grad = true,
-    };
-
-    const input = try NDTensor(f32).from_slice(&graph, device, case.input, case.shape, config);
-    defer input.deinit();
-
-    const target = try NDTensor(f32).from_slice(&graph, device, case.target, case.shape, config);
-=======
     const config: zg.TensorOpts = .{
         .requires_grad = true,
         .graph = &graph,
@@ -138,7 +116,6 @@
     defer input.deinit();
 
     const target = try NDTensor(f32).from_slice(device, case.target, case.shape, config);
->>>>>>> 82e5c683
     defer target.deinit();
 
     std.log.info("Smooth L1 Loss Test", .{});
