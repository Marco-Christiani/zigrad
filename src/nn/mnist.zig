const std = @import("std");
const zg = @import("../zigrad.zig");
<<<<<<< HEAD
const tracy = @import("tracy");
=======
>>>>>>> 06e3b96d

const Model = zg.Model;
const MaxPool2DLayer = zg.layer.MaxPool2DLayer;
const Conv2DLayer = zg.layer.Conv2DLayer;
const LinearLayer = zg.layer.LinearLayer;
const ReLULayer = zg.layer.ReLULayer;
const FlattenLayer = zg.layer.FlattenLayer;
const Trainer = zg.Trainer;
const NDTensor = zg.NDTensor;
const prod = zg.arrayutils.prod;

const log = std.log.scoped(.zg_mnist);
const T = f32;

const MnistModel = struct {
    const Self = @This();
    model: Model(T),
    allocator: std.mem.Allocator,

    pub fn initConv(allocator: std.mem.Allocator) !Self {
        var conv1 = try Conv2DLayer(T).init(allocator, 1, 6, 5, 1, 0, 1);
        var pool1 = try MaxPool2DLayer(T).init(allocator, 2, 2, 0);
        var relu1 = try ReLULayer(T).init(allocator);
        var conv2 = try Conv2DLayer(T).init(allocator, 6, 16, 5, 1, 0, 1);
        var pool2 = try MaxPool2DLayer(T).init(allocator, 2, 2, 0);
        var relu2 = try ReLULayer(T).init(allocator);
        var flatten = FlattenLayer(T){};
        var fc1 = try LinearLayer(T).init(allocator, 256, 120);
        var relu3 = try ReLULayer(T).init(allocator);
        var fc2 = try LinearLayer(T).init(allocator, 120, 84);
        var relu4 = try ReLULayer(T).init(allocator);
        var fc3 = try LinearLayer(T).init(allocator, 84, 10);

        var self = Self{
            .allocator = allocator,
            .model = try Model(T).init(allocator),
        };
        try self.model.addLayer(conv1.asLayer());
        try self.model.addLayer(pool1.asLayer());
        try self.model.addLayer(relu1.asLayer());
        try self.model.addLayer(conv2.asLayer());
        try self.model.addLayer(pool2.asLayer());
        try self.model.addLayer(relu2.asLayer());
        try self.model.addLayer(flatten.asLayer());
        try self.model.addLayer(fc1.asLayer());
        try self.model.addLayer(relu3.asLayer());
        try self.model.addLayer(fc2.asLayer());
        try self.model.addLayer(relu4.asLayer());
        try self.model.addLayer(fc3.asLayer());
        return self;
    }

    pub fn initSimple(allocator: std.mem.Allocator) !Self {
        var self = Self{
            .allocator = allocator,
            .model = try Model(T).init(allocator),
        };

        var reshape = try FlattenLayer(T).init(allocator);
        var fc1 = try LinearLayer(T).init(allocator, 28 * 28, 128);
        var relu1 = try ReLULayer(T).init(allocator);
        var fc2 = try LinearLayer(T).init(allocator, 128, 64);
        var relu2 = try ReLULayer(T).init(allocator);
        var fc3 = try LinearLayer(T).init(allocator, 64, 10);

        try self.model.addLayer(reshape.asLayer());

        try self.model.addLayer(fc1.asLayer());
        try self.model.addLayer(relu1.asLayer());

        try self.model.addLayer(fc2.asLayer());
        try self.model.addLayer(relu2.asLayer());

        try self.model.addLayer(fc3.asLayer());
        return self;
    }

    pub fn initSimple2(allocator: std.mem.Allocator) !Self {
        var self = Self{
            .allocator = allocator,
            .model = try Model(T).init(allocator),
        };

        var reshape = try FlattenLayer(T).init(allocator);
        var fc1 = try LinearLayer(T).init(allocator, 28 * 28, 28 * 28);
        var relu1 = try ReLULayer(T).init(allocator);
        var fc2 = try LinearLayer(T).init(allocator, 28 * 28, 128);
        var relu2 = try ReLULayer(T).init(allocator);
        var fc3 = try LinearLayer(T).init(allocator, 128, 10);

        try self.model.addLayer(reshape.asLayer());

        try self.model.addLayer(fc1.asLayer());
        try self.model.addLayer(relu1.asLayer());

        try self.model.addLayer(fc2.asLayer());
        try self.model.addLayer(relu2.asLayer());

        try self.model.addLayer(fc3.asLayer());
        return self;
    }

    pub fn initConv2(allocator: std.mem.Allocator) !Self {
        var self = Self{
            .allocator = allocator,
            .model = try Model(T).init(allocator),
        };

        var conv1 = try Conv2DLayer(T).init(allocator, 1, 3, 5, 1, 0, 1);
        var relu1 = try ReLULayer(T).init(allocator);
        var conv2 = try Conv2DLayer(T).init(allocator, 3, 3, 5, 1, 0, 1);
        var relu2 = try ReLULayer(T).init(allocator);

        var reshape = FlattenLayer(T){};
        var fc1 = try LinearLayer(T).init(allocator, 3 * 20 * 20, 128);
        var relu3 = try ReLULayer(T).init(allocator);
        var fc2 = try LinearLayer(T).init(allocator, 128, 10);
        var relu4 = try ReLULayer(T).init(allocator);

        try self.model.addLayer(conv1.asLayer());
        try self.model.addLayer(relu1.asLayer());
        try self.model.addLayer(conv2.asLayer());
        try self.model.addLayer(relu2.asLayer());
        try self.model.addLayer(reshape.asLayer());
        try self.model.addLayer(fc1.asLayer());
        try self.model.addLayer(relu3.asLayer());
        try self.model.addLayer(fc2.asLayer());
        try self.model.addLayer(relu4.asLayer());
        return self;
    }

    pub fn deinit(self: *Self) void {
        log.info("deinit model", .{});
        self.model.deinit();
        self.* = undefined;
    }

    // pending model interface
    // pub fn forward(self: Self, input: NDTensor(T)) !NDTensor(T) {
    //     const a = self.model.forward(input);
    //     log.info("softmaxing and returning", .{});
    //     return try ops.softmax(T, a, self.allocator);
    // }
    //
    // pub fn getParameters(self: Self) []NDTensor(T) {
    //     return self.model.getParameters();
    // }

    pub fn countParams(self: Self) usize {
        var total: usize = 0;
        const params = self.model.getParameters();
        defer self.model.allocator.free(params);
        for (params) |p| {
            total += p.grad.?.size();
        }
        return total;
    }
};

const MnistDataset = struct {
    images: []*NDTensor(T),
    labels: []*NDTensor(T),
    allocator: std.mem.Allocator,

    pub fn load(allocator: std.mem.Allocator, csv_path: []const u8, batch_size: usize) !@This() {
        const file = try std.fs.cwd().openFile(csv_path, .{});
        defer file.close();

        const file_size = try file.getEndPos();
        const file_contents = try file.readToEndAlloc(allocator, file_size);
        defer allocator.free(file_contents);

        var images = std.ArrayList(*NDTensor(T)).init(allocator);
        var labels = std.ArrayList(*NDTensor(T)).init(allocator);

        var lines = std.mem.split(u8, file_contents, "\n");
        var batch_images = try allocator.alloc(T, batch_size * 784);
        defer allocator.free(batch_images);
        var batch_labels = try allocator.alloc(T, batch_size * 10);
        defer allocator.free(batch_labels);
        var batch_count: usize = 0;

        while (lines.next()) |line| {
            if (line.len == 0) continue; // skip empty lines
            var values = std.mem.split(u8, line, ",");

            for (0..10) |i| {
                batch_labels[batch_count * 10 + i] = @as(T, @floatFromInt(try std.fmt.parseUnsigned(u8, values.next().?, 10)));
            }

            for (0..784) |i| {
                const pixel_value = try std.fmt.parseFloat(T, values.next().?);
                batch_images[batch_count * 784 + i] = pixel_value;
            }

            batch_count += 1;

            if (batch_count == batch_size or lines.peek() == null) {
                const image_tensor = try NDTensor(T).init(batch_images, &[_]usize{ batch_size, 1, 28, 28 }, true, allocator);
                const label_tensor = try NDTensor(T).init(batch_labels, &[_]usize{ batch_size, 10 }, true, allocator);
                try images.append(image_tensor);
                try labels.append(label_tensor);
                batch_count = 0;
            }
        }

        if (batch_count > 0) { // remainder
            const image_tensor = try NDTensor(T).init(batch_images[0 .. batch_count * 784], &[_]usize{ batch_count, 1, 28, 28 }, true, allocator);
            const label_tensor = try NDTensor(T).init(batch_labels[0 .. batch_count * 10], &[_]usize{ batch_count, 10 }, true, allocator);
            try images.append(image_tensor);
            try labels.append(label_tensor);
        }

        return .{ .images = try images.toOwnedSlice(), .labels = try labels.toOwnedSlice(), .allocator = allocator };
    }

    fn deinit(self: @This()) void {
        for (self.images) |image| image.deinit();
        for (self.labels) |label| label.deinit();
        self.allocator.free(self.images);
        self.allocator.free(self.labels);
    }
};

pub fn runMnist(train_path: []const u8, test_path: []const u8) !void {
    var acquired_arena = std.heap.ArenaAllocator.init(std.heap.raw_c_allocator);
    defer acquired_arena.deinit();

    var fw_arena = std.heap.ArenaAllocator.init(std.heap.raw_c_allocator);
    defer fw_arena.deinit();

    var bw_arena = std.heap.ArenaAllocator.init(std.heap.raw_c_allocator);
    defer bw_arena.deinit();

    var model = try MnistModel.initSimple(acquired_arena.allocator()); // 109_386
    // var model = try MnistModel.initSimple2(acquired_arena.allocator()); // 717_210
    // var model = try MnistModel.initConv(acquired_arena.allocator()); // 44_426
    // var model = try MnistModel.initConv2(acquired_arena.allocator()); // 155_324
    log.info("n params = {}", .{model.countParams()});

    log.info("Loading train data...", .{});
    const batch_size = 64;
    const train_dataset = try MnistDataset.load(acquired_arena.allocator(), train_path, batch_size);

    var trainer = Trainer(T, .ce).init(
        model.model,
        zg.optim.SGD(T){
            .lr = 0.1,
            .grad_clip_max_norm = 10.0,
            .grad_clip_delta = 1e-6,
            .grad_clip_enabled = false,
        },
        .{},
    );

    defer {
        trainer.deinit();
        model.deinit();
    }

    var step_timer = try std.time.Timer.start();
    var timer = try std.time.Timer.start();
    log.info("Training...", .{});
    const num_epochs = 3;
    for (0..num_epochs) |epoch| {
        var total_loss: f64 = 0;
        // TODO: impl/use trainer loop
        for (train_dataset.images, train_dataset.labels, 0..) |image, label, i| {
            step_timer.reset();
            const loss = try trainer.trainStep(
                image.setLabel("image_batch"),
                label.setLabel("label_batch"),
                fw_arena.allocator(),
                bw_arena.allocator(),
            );
            const t1 = @as(f64, @floatFromInt(step_timer.read()));
            const ms_per_sample = t1 / @as(f64, @floatFromInt(std.time.ns_per_ms * batch_size));
            total_loss += loss.get(&[_]usize{0});
            log.info("train_loss: {d:<5.5} [{d}/{d}] [ms/sample: {d}]", .{
                loss.data.data[0],
                i,
                train_dataset.images.len,
                ms_per_sample,
            });
            if (epoch == 0 and i == 0) {
                try zg.utils.renderD2(loss, zg.utils.PrintOptions.plain, fw_arena.allocator(), "./docs/comp_graph_mnist_simple_ag.svg");
            }

            if (!bw_arena.reset(.retain_capacity)) log.warn("Issue in bw arena reset", .{});
            if (!fw_arena.reset(.retain_capacity)) log.warn("Issue in fw arena reset", .{});
        }
        const avg_loss = total_loss / @as(f32, @floatFromInt(train_dataset.images.len));
        log.info("Epoch {d}: Avg Loss = {d:.4}", .{ epoch + 1, avg_loss });
    }
    const train_time_ms = @as(f64, @floatFromInt(timer.lap())) / @as(f64, @floatFromInt(std.time.ns_per_ms));
    log.info("Training complete ({d} epochs). [{d}ms]", .{ num_epochs, train_time_ms });

    // model.model.eval() // TODO: model.eval()
    const train_eval = try evalMnist(fw_arena.allocator(), model, train_dataset);
    const train_acc = train_eval.correct / @as(f32, @floatFromInt(train_eval.n));
    const eval_train_time_ms = @as(f64, @floatFromInt(timer.lap())) / @as(f64, @floatFromInt(std.time.ns_per_ms));
    log.info("Train acc: {d:.2} (n={d}) [{d}ms]", .{ train_acc * 100, train_eval.n, eval_train_time_ms });
    train_dataset.deinit();

    log.info("Loading test data...", .{});
    const test_dataset = try MnistDataset.load(acquired_arena.allocator(), test_path, batch_size);
    defer test_dataset.deinit();
    timer.reset();
    const test_eval = try evalMnist(fw_arena.allocator(), model, test_dataset);
    const eval_test_time_ms = @as(f64, @floatFromInt(timer.lap())) / @as(f64, @floatFromInt(std.time.ns_per_ms));
    const test_acc = test_eval.correct / @as(f32, @floatFromInt(test_eval.n));
    log.info("Test acc: {d:.2} (n={d}) [{d}ms]", .{ test_acc * 100, test_eval.n, eval_test_time_ms });
    log.info("Train: {d}ms", .{train_time_ms});
    log.info("Eval train: {d}ms", .{eval_train_time_ms});
    log.info("Eval test: {d}ms", .{eval_test_time_ms});
}

fn evalMnist(allocator: std.mem.Allocator, model: MnistModel, dataset: MnistDataset) !struct { correct: f32, n: u32 } {
    zg.rt_grad_enabled = false;
    // model.model.eval() // TODO: model.eval()
    var n: u32 = 0;
    var correct: f32 = 0;
    var timer = try std.time.Timer.start();
    for (dataset.images, dataset.labels) |image, label| {
        const output = try model.model.forward(image, allocator);
        defer output.deinit();
        const batch_n = try output.data.shape.get(0);
        for (0..batch_n) |j| {
            const start = j * 10;
            const end = start + 10;
            const yh = std.mem.indexOfMax(T, output.data.data[start..end]);
            const y = std.mem.indexOfMax(T, label.data.data[start..end]);
            correct += if (yh == y) 1 else 0;
            n += 1;
        }
        const t1 = @as(f64, @floatFromInt(timer.read()));
        const ms_per_sample = t1 / @as(f64, @floatFromInt(std.time.ns_per_ms * batch_n));
        log.info("ms/sample: {d}", .{ms_per_sample});
    }
    return .{ .correct = correct, .n = n };
}

pub fn main() !void {
    try runMnist("/tmp/zigrad_test_mnist_train_full.csv", "/tmp/zigrad_test_mnist_test_full.csv");
}

test runMnist {
    runMnist("/tmp/zigrad_test_mnist_train_small.csv", "/tmp/zigrad_test_mnist_test_small.csv") catch |err| switch (err) {
        std.fs.File.OpenError.FileNotFound => std.log.warn("{s} error opening test file. Skipping `runMnist` test.", .{@errorName(err)}),
        else => return err,
    };
}<|MERGE_RESOLUTION|>--- conflicted
+++ resolved
@@ -1,9 +1,5 @@
 const std = @import("std");
 const zg = @import("../zigrad.zig");
-<<<<<<< HEAD
-const tracy = @import("tracy");
-=======
->>>>>>> 06e3b96d
 
 const Model = zg.Model;
 const MaxPool2DLayer = zg.layer.MaxPool2DLayer;
