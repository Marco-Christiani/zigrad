//! - Treat this as a way to search and browse the source code, documentation is otherwise lacking due to how quickly Zigrad has been iterating.
//! - In this documentation COM means "caller owns memory"
//! - ADR denotes decision records, this is essentially a discourse explaining rationale because things get complicated
//! - Grep for "TODO" if you are interested in helping
//! - If you got this far there are more detailed roadmap and arch notes under docs/
const root = @import("root");
const std = @import("std");
const builtin = @import("builtin");
const build_options = @import("build_options");

pub const stz = @import("safetensors_zg");

pub const NDArray = @import("ndarray.zig").NDArray;
pub const Shape = @import("ndarray.zig").Shape;
pub const arrayutils = @import("ndarray.zig").utils;
pub const NDTensor = @import("ndtensor.zig").NDTensor;
pub const Op = @import("ndtensor.zig").Op;
pub const loss = @import("nn/loss.zig");
pub const mnist = @import("nn/mnist.zig");
pub const Graph = @import("graph.zig");
pub const TensorOpts = @import("ndtensor/utils.zig").TensorOpts;
//pub const Model = @import("nn/model.zig").Model;
pub const conv_utils = @import("nn/conv_utils.zig");
pub const utils = @import("nn/utils.zig");
pub const optim = @import("nn/optim.zig");
pub const Optimizer = optim.Optimizer;
pub const nn = @import("nn/nn.zig");
pub const logging = @import("logging.zig");

/// The category tag is used to categorize different
/// mathematical objects based on their mathematical
/// category. This is used as a convenience tag to
/// make comptime deduction easier.
pub const Category = enum {
    dense, // NDTensor
    sparse, // NDSparse
};

const device_root = @import("device.zig");
pub const device = struct {
    pub const Error = device_root.Error;
    pub const HostDevice = device_root.HostDevice;
    pub const CudaDevice = device_root.CudaDevice;
    pub const DeviceData = device_root.DeviceData;
};
pub const opspec = device_root.opspec;
pub const DeviceReference = device_root.DeviceReference;
pub const ReduceType = device_root.ReduceType;
pub const RandType = device_root.RandType;
pub const SmaxType = device_root.SmaxType;

pub const has_cuda = build_options.enable_cuda;

/// lib-wide default options that can be overridden by the root file.
/// Note that these values can be overridden at call-site, this is just a way to configure global defaults.
/// E.g. in your main file `const zigrad_settings = .{ .gradEnabled = true };`
pub const settings: Settings = if (@hasDecl(root, "zigrad_settings")) root.zigrad_settings else .{};

pub const constants = @import("allocators.zig").constants;

/// Default values
pub const Settings = struct {
    grad_clip_max_norm: f32 = 10.0,
    grad_clip_delta: f32 = 1e-6,
    grad_clip_enabled: bool = true,
    seed: u64 = 81761,
    backward_children_capacity: usize = 8,
    label_capacity: usize = 32,
    thread_safe: bool = !builtin.single_threaded,
<<<<<<< HEAD

    logging: struct {
        level: logging.Level = .err,
        scopes: []const logging.ScopeLevel = &.{},
        callback: ?logging.LoggingFunction = null,
    } = .{},
=======
    eps: f32 = 1e-12,
>>>>>>> 521d5f5d
};

/// Global flag for enabling/disabling gradient tracking.
/// NOTE: there should be an inference mode coming, there was a comptime disable flag to allow for
/// more optimizations tbd if it will be added back in the future.
pub const runtime = struct {
    pub var grad_enabled: bool = true;
};

var prng = std.Random.DefaultPrng.init(settings.seed);
pub const random = prng.random();

// Global computation graph - can be used as a convenience to avoid passing graphs
// along control-flow paths.
var global_graph: ?Graph = null;

pub fn global_graph_init(allocator: std.mem.Allocator, config: Graph.Opts) void {
    global_graph = Graph.init(allocator, config);
}
pub fn global_graph_deinit() void {
    if (global_graph) |*gg| gg.deinit();
}
pub fn global_graph_get() *Graph {
    return &(global_graph orelse @panic("Global graph is uninitialized, call init_global_graph first."));
}

pub const LayerMap = @import("utils/layer_map.zig");

// see zls
// The type of `log_level` is not `std.log.Level`.
var actual_log_level: std.log.Level = @enumFromInt(@intFromEnum(build_options.log_level));

fn logFn(
    comptime level: std.log.Level,
    comptime scope: @TypeOf(.EnumLiteral),
    comptime format: []const u8,
    args: anytype,
) void {
    if (@intFromEnum(level) > @intFromEnum(actual_log_level)) return;

    const level_txt = comptime level.asText();
    const scope_txt = comptime @tagName(scope);
    const stderr = std.io.getStdErr().writer();
    std.debug.lockStdErr();
    defer std.debug.unlockStdErr();

    stderr.print("[{s:<5}] {s:^6}: ", .{ level_txt, if (comptime std.mem.startsWith(u8, scope_txt, "zg_")) scope_txt[3..] else scope_txt }) catch return;
    stderr.print(format, args) catch return;
    stderr.writeByte('\n') catch return;
}

pub const std_options = std.Options{
    // Always set this to debug to make std.log call into our handler, then control the runtime
    // value in logFn itself
    .log_level = .debug,
    .logFn = logFn,
};

// TODO: lib tests, recursive inclusion *in progress*
test {
    _ = @import("ndarray.zig");
    _ = @import("nn/tests/test_loss.zig");
    std.testing.refAllDecls(@This());
}<|MERGE_RESOLUTION|>--- conflicted
+++ resolved
@@ -67,16 +67,13 @@
     backward_children_capacity: usize = 8,
     label_capacity: usize = 32,
     thread_safe: bool = !builtin.single_threaded,
-<<<<<<< HEAD
+    eps: f32 = 1e-12,
 
     logging: struct {
         level: logging.Level = .err,
         scopes: []const logging.ScopeLevel = &.{},
         callback: ?logging.LoggingFunction = null,
     } = .{},
-=======
-    eps: f32 = 1e-12,
->>>>>>> 521d5f5d
 };
 
 /// Global flag for enabling/disabling gradient tracking.
