--- conflicted
+++ resolved
@@ -24,12 +24,8 @@
 pub const utils = @import("nn/utils.zig");
 pub const optim = @import("nn/optim.zig");
 pub const Optimizer = optim.Optimizer;
-<<<<<<< HEAD
-pub const nn = @import("nn/nn.zig").nn;
-=======
 pub const nn = @import("nn/nn.zig");
 pub const logging = @import("logging.zig");
->>>>>>> 9c9f3dab
 
 /// The category tag is used to categorize different
 /// mathematical objects based on their mathematical
