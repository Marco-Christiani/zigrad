const std = @import("std");
const zg = @import("zigrad");
//const ParamTree = @import("utils/param_tree.zig").ParamTree;
const LayerMap = zg.LayerMap;

<<<<<<< HEAD
const T = f32;
const Tensor = zg.NDTensor(T);
const Array = zg.NDArray(T);

const TestOpts: zg.device.HostDevice.Options = .{
    .max_cache_size = zg.constants.@"1Mb" / 2,
};

pub fn main() !void {
    var cpu = zg.device.HostDevice.init_advanced(TestOpts);
    defer cpu.deinit();

    {
        var graph = zg.Graph.init(std.heap.smp_allocator, .{});
        defer graph.deinit();
        const x = try Tensor.from_slice(cpu.reference(), &.{ -2.0, -0.5, 0.5, 2.0 }, &.{ 2, 2 }, .{
            .requires_grad = true,
            .graph = &graph,
        });
=======
pub fn main() !void {}

test "visitors" {
    const allocator = std.testing.allocator;

    var cpu = zg.device.HostDevice.init();
    defer cpu.deinit();

    var graph = zg.Graph.init(allocator, .{});
    defer graph.deinit();

    zg.global_graph_init(allocator, .{});
    defer zg.global_graph_deinit();

    const x = try zg.NDTensor(f32).random(cpu.reference(), &.{ 2, 6 }, .uniform, .{
        .label = "x: f32",
        .graph = &graph,
    });
    defer x.deinit();

    const y = try zg.NDTensor(f64).random(cpu.reference(), &.{ 2, 2 }, .uniform, .{
        .label = "y: f64",
        .graph = &graph,
    });
    defer y.deinit();

    var lmap = LayerMap.init(allocator);
    defer lmap.deinit();

    try lmap.put("layer_a.foo.bar.weights", x, .{ .owned = false });
    try lmap.put("layer_a.foo.bar.bias", y, .{ .owned = false });

    lmap.for_each(struct { // target every node in the graph (auto-cast)
        pub fn visit(_: @This(), key: []const u8, t: anytype) void {
            std.debug.print("LABEL (ALL): {?s}, key: {s}\n", .{ t.get_label(), key });
        }
    }{});

    lmap.for_each_type(struct { // only target NDTensor(f32)
        pub fn visit(_: @This(), key: []const u8, t: *zg.NDTensor(f32)) void {
            std.debug.print("LABEL (f32): {?s}, key: {s}\n", .{ t.get_label(), key });
        }
    }{});

    lmap.for_each_type(struct { // only target NDTensor(f64)
        pub fn visit(_: @This(), key: []const u8, t: *zg.NDTensor(f64)) void {
            std.debug.print("LABEL (f64): {?s}, key: {s}\n", .{ t.get_label(), key });
        }
    }{});

    var counter: struct {
        total_params: usize = 0,
        total_tensors: u32 = 0,
        largest_tensor: usize = 0,
        largest_tensor_key: []const u8 = "",
        pub fn visit(self: *@This(), key: []const u8, t: anytype) void {
            const param_count = t.get_size();
            self.total_tensors += 1;
            self.total_params += param_count;

            if (self.largest_tensor < param_count) {
                self.largest_tensor = param_count;
                self.largest_tensor_key = key;
            }
        }
    } = .{};

    lmap.for_each(&counter);
    std.debug.print(
        \\Parameter Statistics:
        \\  Total tensors: {d}
        \\  Largest tensor: {d} at '{s}'
        \\
    , .{
        counter.total_tensors,
        counter.largest_tensor,
        counter.largest_tensor_key,
    });
>>>>>>> fa9b62f6

    lmap.print_tree();

    try lmap.save_to_file("here.stz", std.heap.smp_allocator);

    var tree = try LayerMap.load_from_file("here.stz", std.heap.smp_allocator, cpu.reference(), .{
        .owning = true,
    });
    defer tree.deinit();

<<<<<<< HEAD
        x.deinit();
        y.deinit();
    }

    if (zg.has_cuda) {
        var graph = zg.Graph.init(std.heap.smp_allocator, .{});
        defer graph.deinit();
        var gpu = zg.device.CudaDevice.init(0);
        defer gpu.deinit();

        const x = try Tensor.from_slice(gpu.reference(), &.{ -2.0, -0.5, 0.5, 2.0 }, &.{ 2, 2 }, .{
            .requires_grad = true,
            .graph = &graph,
        });
        const x2 = try Tensor.from_slice(gpu.reference(), &.{ -2.0, -0.5, 0.5, 2.0 }, &.{ 2, 2 }, .{
            .requires_grad = true,
            .graph = &graph,
        });

        const y = try x.add(x2);
        // NOTE: add_scalar needs tweaking for cuda
        // const y = try x.add_scalar(1.0);

        // try y.backward();

        x.deinit();
        x2.deinit();
        y.deinit();
    }
=======
    tree.print_tree();
>>>>>>> fa9b62f6
}<|MERGE_RESOLUTION|>--- conflicted
+++ resolved
@@ -3,27 +3,6 @@
 //const ParamTree = @import("utils/param_tree.zig").ParamTree;
 const LayerMap = zg.LayerMap;
 
-<<<<<<< HEAD
-const T = f32;
-const Tensor = zg.NDTensor(T);
-const Array = zg.NDArray(T);
-
-const TestOpts: zg.device.HostDevice.Options = .{
-    .max_cache_size = zg.constants.@"1Mb" / 2,
-};
-
-pub fn main() !void {
-    var cpu = zg.device.HostDevice.init_advanced(TestOpts);
-    defer cpu.deinit();
-
-    {
-        var graph = zg.Graph.init(std.heap.smp_allocator, .{});
-        defer graph.deinit();
-        const x = try Tensor.from_slice(cpu.reference(), &.{ -2.0, -0.5, 0.5, 2.0 }, &.{ 2, 2 }, .{
-            .requires_grad = true,
-            .graph = &graph,
-        });
-=======
 pub fn main() !void {}
 
 test "visitors" {
@@ -102,7 +81,6 @@
         counter.largest_tensor,
         counter.largest_tensor_key,
     });
->>>>>>> fa9b62f6
 
     lmap.print_tree();
 
@@ -113,37 +91,5 @@
     });
     defer tree.deinit();
 
-<<<<<<< HEAD
-        x.deinit();
-        y.deinit();
-    }
-
-    if (zg.has_cuda) {
-        var graph = zg.Graph.init(std.heap.smp_allocator, .{});
-        defer graph.deinit();
-        var gpu = zg.device.CudaDevice.init(0);
-        defer gpu.deinit();
-
-        const x = try Tensor.from_slice(gpu.reference(), &.{ -2.0, -0.5, 0.5, 2.0 }, &.{ 2, 2 }, .{
-            .requires_grad = true,
-            .graph = &graph,
-        });
-        const x2 = try Tensor.from_slice(gpu.reference(), &.{ -2.0, -0.5, 0.5, 2.0 }, &.{ 2, 2 }, .{
-            .requires_grad = true,
-            .graph = &graph,
-        });
-
-        const y = try x.add(x2);
-        // NOTE: add_scalar needs tweaking for cuda
-        // const y = try x.add_scalar(1.0);
-
-        // try y.backward();
-
-        x.deinit();
-        x2.deinit();
-        y.deinit();
-    }
-=======
     tree.print_tree();
->>>>>>> fa9b62f6
 }