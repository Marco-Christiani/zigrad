const std = @import("std");
const zg = @import("zigrad");
<<<<<<< HEAD
const LayerMap = zg.LayerMap;
=======
>>>>>>> 9c9f3dab

pub fn main() !void {}<|MERGE_RESOLUTION|>--- conflicted
+++ resolved
@@ -1,8 +1,4 @@
 const std = @import("std");
 const zg = @import("zigrad");
-<<<<<<< HEAD
-const LayerMap = zg.LayerMap;
-=======
->>>>>>> 9c9f3dab
 
 pub fn main() !void {}