--- conflicted
+++ resolved
@@ -1,3 +1,6 @@
+anyzig: zig version '0.14.0' pulled from '/Users/mchristiani/Github/zigrad/build.zig.zon'
+anyzig: appdata '/Users/mchristiani/Library/Application Support/anyzig'
+anyzig: zig '0.14.0' already exists at '/Users/mchristiani/.cache/zig/p/N-V-__8AAM5IhxPUhuItOUlu8dBF12u6bpOm3kQrrNQ8RVyW'
 const std = @import("std");
 const builtin = @import("builtin");
 const debug: bool = (builtin.mode == .Debug);
@@ -428,13 +431,9 @@
     fn init(T: type, ptr: *T) ClosurePointer {
         const free = struct {
             pub fn impl(_ptr: *anyopaque, allocator: std.mem.Allocator) void {
-<<<<<<< HEAD
                 var self: *T = @ptrCast(@alignCast(_ptr));
                 if (@hasDecl(T, "deinit")) self.deinit();
                 allocator.destroy(self);
-=======
-                allocator.destroy(@as(*T, @ptrCast(@alignCast(_ptr))));
->>>>>>> c7d191a2
             }
         }.impl;
         return .{ .held = ptr, .free = free };
