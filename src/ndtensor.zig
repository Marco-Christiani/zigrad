const std = @import("std");
const zg = @import("zigrad.zig");
const settings = zg.settings;
const DeviceReference = zg.DeviceReference;
const backend = zg.backend;
const opspec = zg.opspec;
const utils = @import("ndtensor/utils.zig");

const Graph = zg.Graph;
const Node = Graph.Node;
const DeviceData = zg.device.DeviceData;

pub const TensorOpts = @import("ndtensor/utils.zig").TensorOpts;
pub const Op = @import("ndtensor/utils.zig").Op;

const ndarray = @import("ndarray.zig");
const Range = ndarray.Range;
const Shape = ndarray.Shape;
const NDArray = ndarray.NDArray;
const log = std.log.scoped(.zg_tensor);

pub fn NDTensor(comptime T: type) type {
    return struct {
        const Self = @This();
        pub const ValueType = T;
        pub const DataType = NDArray(T);
        pub const Category = zg.Category.dense;
        pub const Status = enum { owned, view };
        /// Core NDArray that holds the values and shape.
        /// Use this member directly when you want to perform
        /// ops that will not be tracked by the graph.
        data: DataType,
        /// The gradient calculated by calling "backward".
        /// Gradients are lazily initialized.
        grad: ?DataType = null,
        /// The device field is a reference to a stateful
        /// object that provides memory and compute resources.
        device: DeviceReference,
        /// Denotes if a tensor is owned or viewed. Owned tensors
        /// are freed when calling deinit.
        status: Status = .owned,
        /// Intrusive node that hooks up the NDTensor class to
        /// a zigrad computation graph.
        node: Node,
        /// Optional op tag - TODO: do we need to
        /// continue to support this?
        op: ?Op = null,

        /// Shape is allocated. COM.
        pub fn empty(device: DeviceReference, shape: []const usize, opts: TensorOpts) !*Self {
            var graph = opts.graph orelse zg.global_graph_get();
            const self = try graph.builder.create_node(Self);
            errdefer graph.builder.destroy_node(self);

            self.* = .{
                .data = try DataType.empty(shape, device),
                .device = device,
                .node = .init(Self, &graph.builder, null, opts.label, .{
                    .requires_grad = opts.requires_grad,
                    .acquired = opts.acquired,
                    .attached = opts.attached,
                }),
            };

            return self;
        }

        /// Transfers a host-slice to device memory. Helpful for constructing tests from static arrays.
        pub fn from_slice(device: DeviceReference, values: []const T, shape: ?[]const usize, opts: TensorOpts) !*Self {
            const self = try Self.empty(device, shape orelse &.{values.len}, opts);
            self.device.mem_transfer(T, values, self.get_data(), .HtoD);
            return self;
        }

        pub fn zeros(device: DeviceReference, shape: []const usize, opts: TensorOpts) !*Self {
            const self = try Self.empty(device, shape, opts);
            self.fill(0);
            return self;
        }

        pub fn ones(device: DeviceReference, shape: []const usize, opts: TensorOpts) !*Self {
            const self = try Self.empty(device, shape, opts);
            self.fill(1);
            return self;
        }

        pub fn random(device: DeviceReference, shape: []const usize, rt: zg.RandType, opts: TensorOpts) !*Self {
            const self = try Self.empty(device, shape, opts);
            device.mem_random(T, self.get_data(), rt, zg.random);
            return self;
        }

        pub fn sequence(device: DeviceReference, start: T, step: T, shape: []const usize, opts: TensorOpts) !*Self {
            const self = try Self.empty(device, shape, opts);
            self.device.mem_sequence(T, self.get_data(), start, step);
            return self;
        }

        ///////////////////////////////////////////////////////
        // Flag Helpers ///////////////////////////////////////

        pub fn attached(self: *const Self) bool {
            return self.node.attached();
        }

        pub fn attach(self: *Self) void {
            self.node.flags.set(.attached, true);
        }

        pub fn detach(self: *Self) void {
            self.node.flags.set(.attached, false);
        }

        pub fn requires_grad(self: *const Self) bool {
            return self.node.requires_grad();
        }

        pub fn enable_grad(self: *Self) void {
            self.node.flags.set(.requires_grad, true);
        }

        pub fn disable_grad(self: *Self) void {
            self.node.flags.set(.requires_grad, false);
        }

        pub fn acquired(self: *const Self) bool {
            return self.node.acquired();
        }

        pub fn acquire(self: *Self) void {
            self.node.flags.set(.acquired, true);
        }

        pub fn release(self: *Self) void {
            self.node.flags.set(.acquired, false);
        }

        /// This function should be checked by the user to see
        /// if they should deinitialize the memory on a forward
        /// pass. If the tensor requires a gradient, then it must
        /// exist for the backward pass to function. Likewise,
        /// acquired memory should never be deinitialized without
        /// first calling "release" .
        pub fn should_deinit(self: *const Self) bool {
            return !(self.acquired() or self.requires_grad());
        }

        pub fn backward(self: *Self) !void {
            std.debug.assert(zg.runtime.grad_enabled);
            const graph = self.node.gb.promote();
            _ = try self.ensure_grad(1);
            try graph.backward(&self.node);
        }

        pub fn teardown(self: *Self) !void {
            const graph = self.node.gb.promote();
            try graph.teardown(&self.node);
        }

        ///////////////////////////////////////////////////////
        // Tensor Component Helpers ///////////////////////////

        pub fn get_shape(self: *const Self) []const usize {
            return self.data.shape.slice();
        }

        pub fn get_size(self: *const Self) usize {
            return self.data.size();
        }

        pub fn get_strides(self: *const Self) Shape.Strides {
            return self.data.shape.strides();
        }

        pub fn get_data(self: *const Self) []T {
            return self.data.get_data();
        }

        pub fn get_dim(self: *const Self, i: usize) usize {
            return self.data.shape.get(i);
        }

        pub fn cast(self: *Self, K: type) !*NDTensor(K) {
            _ = self;
            @compileError("Not implemented");
        }

        /// In-place unsqueeze, does not provide a backward.
        pub fn _unsqueeze(self: *Self) void {
            self.data.shape._unsqueeze();
            if (self.grad) |*g| g.shape._unsqueeze();
        }

        /// In-place squeeze, does not provide a backward.
        pub fn _squeeze(self: *Self) void {
            self.data.shape._squeeze();
            if (self.grad) |*g| g.shape._squeeze();
        }

        pub fn setup_grad(self: *Self, fill_value: ?T) !void {
            if (self.grad == null) {
                self.grad = try DataType.empty(self.get_shape(), self.device);
            }
            return self.assume_grad().fill(fill_value orelse return, self.device);
        }

        pub fn assume_grad(self: *Self) *DataType {
            if (self.grad) |*grd| {
                return grd;
            } else {
                @branchHint(.cold);
                @panic("no gradient");
            }
        }

        pub fn assume_grad_data(self: *Self) []T {
            return self.assume_grad().get_data();
        }

        // This function can allocate a gradient if one is not present.
        pub fn ensure_grad(self: *Self, fill_value: ?T) !*DataType {
            if (self.grad) |*grd| {
                return grd;
            } else {
                try self.setup_grad(fill_value);
                return self.assume_grad();
            }
        }

        // This function can allocate a gradient if one is not present.
        pub fn ensure_grad_data(self: *Self, fill_value: ?T) ![]T {
            const grd = try self.ensure_grad(fill_value);
            return grd.get_data();
        }

        pub fn get_label(self: *const Self) ?[]const u8 {
<<<<<<< HEAD
            return self.node.label.constSlice();
=======
            return self.node.get_label();
>>>>>>> bf646f24
        }

        pub fn set_label(self: *Self, new_label: []const u8) void {
            self.node.set_label(new_label);
        }

        pub fn CreateDependentOpts(BwdCallback: type) type {
            return struct {
                data: DataType,
                gb: *Graph.Builder,
                children: []const *Node,
                callback: BwdCallback,
                device: DeviceReference,
                label: ?[]const u8 = null,
                op: ?Op = null,
            };
        }

        pub fn create_dependent(BwdClosureType: type, opts: CreateDependentOpts(BwdClosureType)) !*Self {
            const req_grad: bool = for (opts.children) |child| {
                if (child.requires_grad()) break true;
            } else false;

            if (req_grad) for (opts.children) |child|
                child.flags.set(.grad_operand, true);

            const self = try opts.gb.create_node(Self);
            errdefer opts.gb.destroy_node(self);

            const bwd_ctx: ?Node.BackwardContext = if (req_grad)
                try .init(Self, BwdClosureType, opts.gb.allocator, opts.callback, opts.children)
            else
                null;

            self.* = Self{
                .data = opts.data,
                .device = opts.device,
                .op = opts.op,
                .node = .init(Self, opts.gb, bwd_ctx, opts.label, .{
                    .requires_grad = req_grad,
                    .acquired = false,
                    .attached = true,
                }),
            };

            return self;
        }

        pub fn prepend_dependent(BwdClosureType: type, self: *Self, opts: struct {
            children: []const *Node,
            callback: BwdClosureType,
        }) !void {
            const req_grad: bool = for (opts.children) |child| {
                if (child.requires_grad()) break true;
            } else self.requires_grad();

            if (req_grad) for (opts.children) |child|
                child.flags.set(.grad_operand, true);

            if (req_grad) {
                const new_ctx: Node.BackwardContext = try .init(
                    Self,
                    BwdClosureType,
                    self.node.gb.allocator,
                    opts.callback,
                    opts.children,
                );

                if (self.node.callbacks.bwd) |*old_ctx| {
                    try old_ctx.prepend(new_ctx, self.node.gb.allocator);
                } else {
                    self.node.callbacks.bwd = new_ctx;
                }
                // I'm using wrapping add on the off-chance that someone
                // overflows the byte - it would still be a mismatch on
                // the backward pass whereas saturation wouldn't.
                // Since this is effectively a modulus, the user could
                // setup an extremely odd situation (with more than 256 inplace
                // ops on a single tensor) that would cause a false pass,
                // but I don't see the need to address such edge cases.
                // While this only checked in debug mode, its free to track so the
                //   user (or we) can verify the graph once or as-needed if desired.
                self.node.version +%= 1;
            }
        }

        /// Free all device related memory associated with a tensor. The graph owns
        /// the tensor instance, so reset or deinit should be called on the owning
        /// graph to destroy the instance itself.
        pub fn deinit(self: *Self) void {
            if (self.acquired())
                @panic("Attempt to deinit an acquired tensor.");

            if (!self.node.active())
                return;

            if (self.status == .owned)
                self.data.deinit(self.device);

            // Viewing tensors have gradients
            // independent of origin tensors.
            if (self.grad != null) {
                self.grad.?.deinit(self.device);
                self.grad = null;
            }

            self.node.deactivate();

            self.node.gb.destroy_node(self);
        }

        // Soft Deinit
        //
        // Checks to see if a node is acquired or is the operand of
        // a node that requires a gradient. If neither are true, the
        // tensor is freed. Usually called in forward contexts when
        // working with a mixed gradient requirements and view tensors.
        pub fn soft_deinit(self: *Self) void {
            if (!(self.acquired() or self.node.flags.get(.grad_operand)))
                self.deinit();
        }

        fn to_device_impl(
            src: []const T,
            dst: []T,
            src_device: DeviceReference,
            dst_device: DeviceReference,
        ) !void {
            if (comptime @typeInfo(@TypeOf(src_device)) != .@"struct")
                return;

            // currently only implemented for a single aux device.
            std.debug.assert(!src_device.is_compatible(dst_device));

            if (src_device.is_host()) {
                dst_device.sync();
                dst_device.mem_transfer(T, src, dst, .HtoD);
            } else {
                src_device.sync();
                src_device.mem_transfer(T, src, dst, .DtoH);
            }
        }

        pub fn _to_device(self: *Self, device: DeviceReference) !void {
            if (self.device.is_compatible(device))
                return;

            const data = try device.mem_cache_alloc(T, self.get_size());
            try to_device_impl(self.get_data(), data, self.device, device);
            self.data.deinit(self.device);
            self.data.data = data;
            self.device = device;
        }

        pub fn to_device(self: *Self, device: DeviceReference) !*Self {
            if (self.device.is_compatible(device))
                return self;

            const ToDeviceBwd = struct {
                pub fn backward(y: *Self, children: *Node.Children) !void {
                    const x = children.get_bwd_upcast(Self, 0) orelse return;
                    try to_device_impl(
                        y.assume_grad_data(),
                        try x.ensure_grad_data(0),
                        y.device,
                        x.device,
                    );
                }
            };

            const data = try device.mem_cache_alloc(T, self.get_size());
            errdefer device.mem_cache_free(data);

            try to_device_impl(self.get_data(), data.raw, self.device, device);

            return try create_dependent(ToDeviceBwd, .{
                .data = .{
                    .data = data,
                    .shape = self.data.shape,
                },
                .children = &.{&self.node},
                .device = device,
                .gb = self.node.gb,
                .callback = .{},
                .op = .TRANSFER,
            });
        }

        // NOTE: Check callsites and see if we can fix the comments here
        /// Only data and grad are copied. Child references and other metadata is not retained aside from _requires_grad.
        /// Passed allocator used for allocations, not the owned one (i.e. not `@This()` one).
        ///
        /// ---
        /// # ADR
        ///   - The choice to have an allocator provided is important, intended to be used for backward
        ///   - If the tensor backing `DataType` changes its allocator ownership contract, then this needs to be changed
        pub fn clone(self: *const Self) !*Self {
            const result = try self.node.gb.create_node(Self);
            errdefer self.node.gb.destroy_node(result);

            var data = try self.data.copy(self.device);
            errdefer data.deinit(self.device);

            result.* = Self{
                .data = data,
                .grad = if (self.grad) |*g| try g.copy(self.device) else null,
                .device = self.device,
                .node = .init(Self, self.node.gb, null, null, .{
                    .requires_grad = self.requires_grad(),
                    .acquired = self.acquired(),
                    .attached = self.attached(),
                }),
            };

            return result;
        }

        pub fn log_shape(self: *const Self, comptime msg: ?[]const u8) void {
            log.debug("{s}{s} data shape: {d} grad shape: {?d}", .{
                if (msg) |n| n else "",
                if (self.get_label()) |l| l else "",
                self.data.shape.slice(),
                if (self.grad) |g| g.shape.slice() else null,
            });
        }

        /// In-place, no backward.
        pub fn _reshape(self: *Self, shape: []const usize) void {
            self.data._reshape(shape);
            if (self.grad) |*g| g._reshape(shape);
        }

        /// Copies. COM.
        pub fn reshape(self: *Self, new_shape: []const usize) !*Self {
            const ReshapeBwd = struct {
                pub fn backward(y: *Self, children: *Node.Children) !void {
                    const x = children.get_bwd_upcast(Self, 0) orelse return;
                    const x_grad = try x.ensure_grad(0);
                    y.assume_grad()._reshape(x.data.shape.slice());
                    try x_grad._add(y.assume_grad().*, y.device);
                }
            };

            var result = try self.data.copy(self.device);
            result._reshape(new_shape);

            return try create_dependent(ReshapeBwd, .{
                .data = result,
                .children = &.{&self.node},
                .gb = self.node.gb,
                .device = self.device,
                .callback = .{},
                .op = .RESHAPE,
            });
        }

        /// Copies. COM.
        pub fn transpose(self: *Self) !*Self {
            const TransposeBwd = struct {
                pub fn backward(y: *Self, children: *Node.Children) !void {
                    const x = children.get_bwd_upcast(Self, 0) orelse return;
                    y.device.dispatch(opspec.transpose(T){
                        .A = y.assume_grad_data(),
                        .B = try x.ensure_grad_data(0),
                        .m = self.shape.get(0),
                        .n = self.shape.get(1),
                        .alpha = 1.0,
                    });
                }
            };

            return try create_dependent(TransposeBwd, .{
                .data = try self.data.transpose(self.device),
                .children = &.{&self.node},
                .device = self.device,
                .gb = self.node.gb,
                .context = .{},
                .op = .TRANSPOSE,
            });
        }

        pub fn fill(self: *const Self, val: T) void {
            self.data.fill(val, self.device);
        }

        /// Standard value-getter. Try to avoid using this when
        /// working with device memory because it's expensive.
        /// Get is not a gradient tracked operation.
        pub fn get(self: *const Self, idx: usize) T {
            var tmp: [1]T = undefined;
            self.device.mem_transfer(T, self.data.data.raw[idx .. idx + 1], tmp[0..], .DtoH);
            return tmp[0];
        }

        /// Standard value-setter. Try to avoid using this when
        /// working with device memory because it's expensive.
        /// Set is not a gradient tracked operation.
        pub fn set(self: *const Self, idx: usize, value: T) void {
            const tmp: [1]T = @splat(value);
            self.device.mem_transfer(T, tmp[0..], self.data.data[idx .. idx + 1], .HtoD);
        }

        /// Tensor value-setter.
        ///
        /// x.set_offset(n, y) where y.get_size() -> n: copies y into x[offset..offset + n]
        pub fn set_offset(dst: *Self, offset: usize, src: *const Self) void {
            std.debug.assert(src.get_size() <= dst.get_size());
            const end = offset + src.get_size();
            const src_data = src.get_data();
            const dst_data = dst.get_data()[offset..end];

            if (src.device.is_compatible(dst.device)) {
                dst.device.mem_copy(T, src_data, dst_data);
            } else if (dst.device.is_host()) {
                src.device.mem_transfer(T, src_data, dst_data, .DtoH);
            } else {
                dst.device.mem_transfer(T, src_data, dst_data, .HtoD);
            }
        }

        /// Tensor value-getter.
        ///
        /// x.get_offset(n, y) where y.get_size() -> n: copies x[offset..offset + n] into y
        pub fn get_offset(src: *const Self, offset: usize, dst: *Self) void {
            std.debug.assert(src.get_size() >= dst.get_size());
            const end = offset + dst.get_size();
            const src_data = src.get_data()[offset..end];
            const dst_data = dst.get_data();

            if (src.device.is_compatible(dst.device)) {
                dst.device.mem_copy(T, src_data, dst_data);
            } else if (dst.device.is_host()) {
                src.device.mem_transfer(T, src_data, dst_data, .HtoD);
            } else {
                dst.device.mem_transfer(T, src_data, dst_data, .DtoH);
            }
        }

        pub fn subset(self: *Self, steps: []const i64, status: Status) !*Self {
            std.debug.assert(self.data.shape.len >= steps.len);

            const SubsetBwds = struct {
                start: usize,
                pub fn backward(y: *Self, children: *Node.Children, ctx: *@This()) !void {
                    const x = children.get_bwd_upcast(Self, 0) orelse return;
                    const x_grad_data = (try x.ensure_grad_data(0))[ctx.start..][0..y.get_size()];
                    x.device.dispatch(opspec.add(T){
                        .x = x_grad_data,
                        .y = y.assume_grad_data(),
                        .z = x_grad_data,
                    });
                }
            };

            const strides = self.data.shape.strides();

            var start: usize = 0;
            var partial_size: usize = self.get_size();
            for (steps, 0..) |step, i| {
                std.debug.assert(@abs(step) < self.data.shape.get(i));

                if (step < 0) {
                    const total_steps = partial_size / strides.get(i);
                    const actual_step = total_steps - @abs(step);
                    start += actual_step * strides.get(i);
                } else {
                    start += @abs(step) * strides.get(i);
                }

                partial_size /= self.data.shape.get(i);
            }

            const tail = self.data.shape.tail(self.data.shape.len - steps.len);
            const size = Shape.slice_size(tail);

            const raw_data = switch (status) {
                .owned => try self.device.mem_cache_dupe(T, self.get_data()[start..][0..size]),
                .view => DeviceData(T){ .raw = self.get_data()[start..][0..size], .ctx = 0 },
            };
            errdefer if (status == .owned)
                self.device.mem_cache_free(raw_data);

            const tmp = try create_dependent(SubsetBwds, .{
                .data = .{
                    .data = raw_data,
                    .shape = Shape.init(tail),
                },
                .gb = self.node.gb,
                .children = &.{&self.node},
                .device = self.device,
                .callback = .{ .start = start },
            });
            tmp.status = status;
            return tmp;
        }

        /// Tensor value-setter.
        ///
        /// Create a tensor that shares underlying memory, but does not share
        /// shape or gradient. This is useful for reshaping operations.
        pub fn view(self: *Self) !*Self {
            const ViewBwds = struct {
                pub fn backward(y: *Self, children: *Node.Children) !void {
                    const x = children.get_bwd_upcast(Self, 0) orelse return;
                    const x_grad_data = try x.ensure_grad_data(0);
                    x.device.dispatch(opspec.add(T){
                        .x = x_grad_data,
                        .y = y.assume_grad_data(),
                        .z = x_grad_data,
                    });
                }
            };
            const tmp = try create_dependent(ViewBwds, .{
                .data = self.data,
                .gb = self.node.gb,
                .children = &.{&self.node},
                .device = self.device,
                .callback = .{},
            });
            tmp.status = .view;
            return tmp;
        }

        pub fn print(self: *const Self) void {
            // self.print_to_writer(std.io.getStdOut().writer());
            self.print_to_writer(std.io.getStdErr().writer()) catch @panic("Failed to print tensor");
        }

        pub fn print_to_writer(self: *const Self, writer: anytype) !void {
            try writer.print("NDTensor<{},{?s}>", .{ T, if (self.op) |o| @tagName(o) else null });
            try writer.writeAll("{data: ");
            try self.data.print_to_writer(writer, self.device);
            if (self.grad) |g| {
                try writer.writeAll(" grad: ");
                try g.print_to_writer(writer, self.device);
            }
            try writer.print(", requires_grad={}", .{self.requires_grad()});
            if (self.get_label()) |l| {
                try writer.print(", label={s}", .{l});
            }
            try writer.writeAll("}\n");
        }

        pub const ClipOptions = struct {
            max_norm: f32 = settings.grad_clip_max_norm,
            delta: f32 = settings.grad_clip_delta,
        };

        pub fn _clip_grad_norm(self: *Self, opts: ClipOptions) void {
            self.assume_grad()._clip_norm(opts.max_norm, opts.delta, self.device);
        }

        /// Direct modification. Clamps the underlying data, as with all in place ops you must know what you are doing.
        /// This operation is not tracked in the computation graph.
        /// *Will not notify you of an improper gradient calculation.*
        pub fn _clamp(self: *Self, vmin: T, vmax: T) void {
            self.data._clamp(vmin, vmax, self.device);
        }

        /// Direct modification. Clamps the underlying grad, as with all in place ops you must know what you are doing.
        /// This operation is not tracked in the computation graph.
        /// *Will not notify you of an improper gradient calculation.*
        /// Grad must exist.
        pub fn _clamp_grad(self: *const Self, vmin: T, vmax: T) !void {
            (self.grad orelse return error.NoGradient)._clamp(vmin, vmax, self.device);
        }

        /// Differentiable
        pub fn clamp(self: *Self, vmin: T, vmax: T) !*Self {
            std.debug.assert(vmin <= vmax);

            const ClampBwd = struct {
                _min: T,
                _max: T,
                pub fn backward(y: *Self, children: *Node.Children, ctx: *@This()) !void {
                    const x = children.get_bwd_upcast(Self, 0) orelse return;
                    y.device.dispatch(opspec.clamp_bwd(T){
                        .x = x.get_data(),
                        .x_g = try x.ensure_grad_data(0),
                        .y_g = y.assume_grad_data(),
                        .min = ctx._min,
                        .max = ctx._max,
                    });
                }
            };

            return create_dependent(ClampBwd, .{
                .data = try self.data.clamp(vmin, vmax, self.device),
                .children = &.{&self.node},
                .device = self.device,
                .gb = self.node.gb,
                .callback = .{ ._min = vmin, ._max = vmax },
                .op = .CLAMP,
            });
        }

        pub fn add_scalar(self: *Self, s: T) !*Self {
            const AddBwd = struct {
                pub fn backward(c: *Self, children: *Node.Children) !void {
                    const a = children.get_bwd_upcast(Self, 0) orelse return;
                    try c.assume_grad().unbroadcast_(try a.ensure_grad(0), c.device, .{ .alpha = 1.0, .beta = 1.0 });
                }
            };
            return create_dependent(AddBwd, .{
                .data = try self.data.add_scalar(s, self.device),
                .children = &.{&self.node},
                .device = self.device,
                .gb = self.node.gb,
                .callback = .{},
                .op = .ADD,
            });
        }

        pub fn sub_scalar(self: *Self, s: T) !*Self {
            return self.add_scalar(-s);
        }

        /// Element-wise addition. COM.
        pub fn add(self: *Self, other: *Self) !*Self {
            std.debug.assert(self.device.is_compatible(other.device));

            const AddBwd = struct {
                pub fn backward(c: *Self, children: *Node.Children) !void {
                    scope: {
                        const a = children.get_bwd_upcast(Self, 0) orelse break :scope;
                        try c.assume_grad().unbroadcast_(try a.ensure_grad(0), c.device, .{ .alpha = 1.0, .beta = 1.0 });
                    }
                    scope: {
                        const b = children.get_bwd_upcast(Self, 1) orelse break :scope;
                        try c.assume_grad().unbroadcast_(try b.ensure_grad(0), c.device, .{ .alpha = 1.0, .beta = 1.0 });
                    }
                }
            };

            return create_dependent(AddBwd, .{
                .data = try self.data.add(other.data, self.device),
                .children = &.{ &self.node, &other.node },
                .device = self.device,
                .gb = self.node.gb,
                .callback = .{},
                .op = .ADD,
            });
        }

        pub fn add_(self: *Self, other: *Self) !void {
            std.debug.assert(self.device.is_compatible(other.device));

            const InplaceAddBwd = struct {
                pub fn backward(b: *Self, children: *Node.Children) !void {
                    const a = children.get_bwd_upcast(Self, 0) orelse return;
                    try b.assume_grad().unbroadcast_(try a.ensure_grad(0), b.device, .{ .alpha = 1.0, .beta = 1.0 });
                }
            };

            try self.data.add_(&other.data, self.device);

            return prepend_dependent(InplaceAddBwd, other, .{
                .children = &.{&self.node},
                .callback = .{},
            });
        }

        pub fn _add(self: *Self, other: *Self) !void {
            return other.add_(self);
        }

        /// Element-wise subtraction. COM.
        pub fn sub(self: *Self, other: *Self) !*Self {
            std.debug.assert(self.device.is_compatible(other.device));

            const SubBwd = struct {
                pub fn backward(c: *Self, children: *Node.Children) !void {
                    scope: {
                        const a = children.get_bwd_upcast(Self, 0) orelse break :scope;
                        try c.assume_grad().unbroadcast_(try a.ensure_grad(0), c.device, .{ .alpha = 1.0, .beta = 1.0 });
                    }
                    scope: {
                        const b = children.get_bwd_upcast(Self, 1) orelse break :scope;
                        try c.assume_grad().unbroadcast_(try b.ensure_grad(0), c.device, .{ .alpha = -1.0, .beta = 1.0 });
                    }
                }
            };

            return create_dependent(SubBwd, .{
                .data = try self.data.sub(other.data, self.device),
                .children = &.{ &self.node, &other.node },
                .device = self.device,
                .gb = self.node.gb,
                .callback = .{},
                .op = .SUB,
            });
        }

        /// Element-wise multiplication. COM.
        pub fn mul(self: *Self, other: *Self) !*Self {
            std.debug.assert(self.device.is_compatible(other.device));

            const MulBwd = struct {
                pub fn backward(c: *Self, children: *Node.Children) !void {
                    scope: {
                        const a = children.get_bwd_upcast(Self, 0) orelse break :scope;
                        const b = children.get_upcast(Self, 1);

                        var bc_grad = try b.data.mul(c.assume_grad().*, c.device);
                        defer bc_grad.deinit(c.device);

                        try bc_grad.unbroadcast_(try a.ensure_grad(0), c.device, .{ .alpha = 1.0, .beta = 1.0 });
                    }
                    scope: {
                        const b = children.get_bwd_upcast(Self, 1) orelse break :scope;
                        const a = children.get_upcast(Self, 0);

                        var ac_grad = try a.data.mul(c.assume_grad().*, c.device);
                        defer ac_grad.deinit(c.device);

                        try ac_grad.unbroadcast_(try b.ensure_grad(0), c.device, .{ .alpha = 1.0, .beta = 1.0 });
                    }
                }
            };

            return create_dependent(MulBwd, .{
                .data = try self.data.mul(other.data, self.device),
                .children = &.{ &self.node, &other.node },
                .device = self.device,
                .gb = self.node.gb,
                .callback = .{},
                .op = .MUL,
            });
        }

        /// Element-wise division. COM.
        pub fn div(self: *Self, other: *Self) !*Self {
            std.debug.assert(self.device.is_compatible(other.device));

            const DivBwd = struct {
                pub fn backward(c: *Self, children: *Node.Children) !void {
                    scope: {
                        const a = children.get_bwd_upcast(Self, 0) orelse break :scope;
                        const b = children.get_upcast(Self, 1);

                        var bc_grad = try c.assume_grad().div(b.data, c.device);
                        defer bc_grad.deinit(c.device);

                        try bc_grad.unbroadcast_(try a.ensure_grad(0), c.device, .{ .alpha = 1.0, .beta = 1.0 });
                    }
                    scope: {
                        const b = children.get_bwd_upcast(Self, 1) orelse break :scope;
                        const a = children.get_upcast(Self, 0);

                        var ac_grad = blk: {
                            var b_grad_value = try c.assume_grad().mul(a.data, c.device);
                            defer b_grad_value.deinit(c.device);
                            var bsq = try b.data.mul(b.data, c.device);
                            defer bsq.deinit(c.device);
                            break :blk try b_grad_value.div(bsq, c.device);
                        };
                        defer ac_grad.deinit(c.device);

                        try ac_grad.unbroadcast_(try b.ensure_grad(0), c.device, .{ .alpha = -1.0, .beta = 1.0 });
                    }
                }
            };

            return create_dependent(DivBwd, .{
                .data = try self.data.div(other.data, self.device),
                .children = &.{ &self.node, &other.node },
                .device = self.device,
                .gb = self.node.gb,
                .callback = .{},
                .op = .DIV,
            });
        }

        /// Computes the maximum value of the tensor. Returns a scalar tensor. COM.
        pub fn max(self: *Self) !*Self {
            const MaxBwd = struct {
                pub fn backward(y: *Self, children: *Node.Children) !void {
                    const x = children.get_bwd_upcast(Self, 0) orelse return;
                    y.device.dispatch(opspec.max_bwd(T){
                        .x = x.get_data(),
                        .x_g = try x.ensure_grad_data(0),
                        .y = y.get_data(),
                        .y_g = y.assume_grad_data(),
                    });
                }
            };

            return create_dependent(MaxBwd, .{
                .data = try self.data.max(self.device),
                .children = &.{&self.node},
                .device = self.device,
                .gb = self.node.gb,
                .callback = .{},
                .op = .MAX,
            });
        }

        /// Element-wise exponential. COM.
        pub fn exp(self: *Self) !*Self {
            const ExpBwd = struct {
                pub fn backward(y: *Self, children: *Node.Children) !void {
                    const x = children.get_bwd_upcast(Self, 0) orelse return;
                    y.device.dispatch(opspec.exp_bwd(T){
                        .x_g = try x.ensure_grad_data(0),
                        .y = y.get_data(),
                        .y_g = y.assume_grad_data(),
                    });
                }
            };
            return create_dependent(ExpBwd, .{
                .data = try self.data.exp(self.device),
                .children = &.{&self.node},
                .device = self.device,
                .gb = self.node.gb,
                .callback = .{},
                .op = .EXP,
            });
        }

        /// Element-wise pow.
        pub fn pow(self: *Self, exponent: T) !*Self {
            const PowBwd = struct {
                exp: T,

                pub fn backward(y: *Self, children: *Node.Children, ctx: *@This()) !void {
                    const x = children.get_bwd_upcast(Self, 0) orelse return;
                    y.device.dispatch(opspec.pow_bwd(T){
                        .x = x.get_data(),
                        .x_g = try x.ensure_grad_data(0),
                        .exp = ctx.exp,
                        .y_g = y.assume_grad_data(),
                        .eps = settings.eps,
                    });
                }
            };

            return create_dependent(PowBwd, .{
                .data = try self.data.pow(exponent, self.device),
                .children = &.{&self.node},
                .device = self.device,
                .gb = self.node.gb,
                .callback = .{ .exp = exponent },
                .op = .POW,
            });
        }

        /// Differentiable element-wise square root.
        pub fn sqrt(self: *Self) !*Self {
            const SqrtBwd = struct {
                pub fn backward(y: *Self, children: *Node.Children) !void {
                    const x = children.get_bwd_upcast(Self, 0) orelse return;
                    y.device.dispatch(opspec.sqrt_bwd(T){
                        .x = x.get_data(),
                        .x_g = try x.ensure_grad_data(0),
                        .y_g = y.assume_grad_data(),
                        .eps = settings.eps,
                    });
                }
            };

            return create_dependent(SqrtBwd, .{
                .data = try self.data.sqrt(self.device),
                .children = &.{&self.node},
                .device = self.device,
                .gb = self.node.gb,
                .callback = .{},
            });
        }

        /// Differentiable element-wise inverse square root.
        pub fn rsqrt(self: *Self) !*Self {
            const RSqrtBwd = struct {
                pub fn backward(y: *Self, children: *Node.Children) !void {
                    const x = children.get_bwd_upcast(Self, 0) orelse return;
                    y.device.dispatch(opspec.rsqrt_bwd(T){
                        .x = x.get_data(),
                        .x_g = try x.ensure_grad_data(0),
                        .y_g = y.assume_grad_data(),
                        .eps = settings.eps,
                    });
                }
            };

            return create_dependent(RSqrtBwd, .{
                .data = try self.data.rsqrt(self.device),
                .children = &.{&self.node},
                .device = self.device,
                .gb = self.node.gb,
                .callback = .{},
            });
        }

        const BmmOpts = struct {
            trans_a: bool = false,
            trans_b: bool = false,
        };

        /// Matrix multiplication. COM.
        pub fn bmm(self: *Self, other: *Self, opts: BmmOpts) !*Self {
            return create_dependent(BmmAccBwd, .{
                .data = try self.data.bmm(other.data, self.device, .{
                    .trans_a = opts.trans_a,
                    .trans_b = opts.trans_b,
                    .alpha = 1.0,
                    .beta = 0.0,
                }),
                .children = &.{ &self.node, &other.node },
                .device = self.device,
                .gb = self.node.gb,
                .callback = .{},
                .op = Op.matmul_tag(opts.trans_a, opts.trans_b),
            });
        }

        pub fn bmm_acc(
            self: *Self,
            other: *Self,
            // I'm passing usize here because its more likely that
            // the user wants slices on the frontend instead of Shape
            out_shape: []const usize,
            opts: BmmOpts,
        ) !*Self {
            return create_dependent(BmmAccBwd, .{
                .data = try self.data.bmm_acc(other.data, Shape.init(out_shape), self.device, .{
                    .trans_a = opts.trans_a,
                    .trans_b = opts.trans_b,
                    .alpha = 1.0,
                    .beta = 0.0,
                }),
                .children = &.{ &self.node, &other.node },
                .device = self.device,
                .gb = self.node.gb,
                .callback = .{},
                .op = Op.matmul_tag(opts.trans_a, opts.trans_b),
            });
        }

        pub fn bmm_acc_(self: *Self, other: *Self, out: *Self, opts: BmmOpts) !*Self {
            try self.data.bmm_acc_(other.data, &out.data, self.device, .{
                .trans_a = opts.trans_a,
                .trans_b = opts.trans_b,
                .alpha = 1.0,
                .beta = 0.0,
            });

            return create_dependent(BmmAccBwd, .{
                .data = out.data,
                .grad = out.grad,
                .children = &.{ &self.node, &other.node },
                .device = self.device,
                .gb = self.node.gb,
                .callback = .{},
                .op = Op.matmul_tag(opts.trans_a, opts.trans_b),
            });
        }

        const BmmAccBwd = struct {
            pub fn backward(C: *Self, children: *Node.Children) !void {
                const op_tag = C.op orelse unreachable;
                const A = children.get_upcast(Self, 0);
                const B = children.get_upcast(Self, 1);

                if (children.get_bwd_upcast(Self, 0)) |_| {
                    const C_grad = C.assume_grad().*;
                    switch (op_tag) {
                        .MATMUL_AB => {
                            try C_grad.bmm_acc_(B.data, try A.ensure_grad(0), C.device, .{ .trans_a = false, .trans_b = true, .beta = 1.0 });
                        },
                        .MATMUL_AtB => {
                            try B.data.bmm_acc_(C_grad, try A.ensure_grad(0), C.device, .{ .trans_a = false, .trans_b = true, .beta = 1.0 });
                        },
                        .MATMUL_ABt => {
                            try C_grad.bmm_acc_(B.data, try A.ensure_grad(0), C.device, .{ .trans_a = false, .trans_b = false, .beta = 1.0 });
                        },
                        .MATMUL_AtBt => {
                            try B.data.bmm_acc_(C_grad, try A.ensure_grad(0), C.device, .{ .trans_a = true, .trans_b = true, .beta = 1.0 });
                        },
                        else => unreachable,
                    }
                }

                if (children.get_bwd_upcast(Self, 1)) |_| {
                    const C_grad = C.assume_grad().*;
                    switch (op_tag) {
                        .MATMUL_AB => {
                            try A.data.bmm_acc_(C_grad, try B.ensure_grad(0), C.device, .{ .trans_a = true, .trans_b = false, .beta = 1.0 });
                        },
                        .MATMUL_AtB => {
                            try A.data.bmm_acc_(C_grad, try B.ensure_grad(0), C.device, .{ .trans_a = false, .trans_b = false, .beta = 1.0 });
                        },
                        .MATMUL_ABt => {
                            try C_grad.bmm_acc_(A.data, try B.ensure_grad(0), C.device, .{ .trans_a = true, .trans_b = false, .beta = 1.0 });
                        },
                        .MATMUL_AtBt => {
                            try C_grad.bmm_acc_(A.data, try B.ensure_grad(0), C.device, .{ .trans_a = false, .trans_b = true, .beta = 1.0 });
                        },
                        else => unreachable,
                    }
                }
            }
        };

        /// Dot product of two tensors. COM.
        pub fn dot(self: *Self, other: *Self) !*Self {
            std.debug.assert(self.device.is_compatible(other.device));

            const DotBwd = struct {
                pub fn backward(c: *Self, children: *Node.Children) !void {
                    scope: {
                        const a = children.get_bwd_upcast(Self, 0) orelse break :scope;
                        c.device.dispatch(opspec.axpy(T){
                            .x = children.get_upcast(Self, 1).get_data(),
                            .y = try a.ensure_grad_data(0),
                            .alpha = @ptrCast(c.assume_grad_data().ptr),
                        });
                    }
                    scope: {
                        const b = children.get_bwd_upcast(Self, 1) orelse break :scope;
                        c.device.dispatch(opspec.axpy(T){
                            .x = children.get_upcast(Self, 0).get_data(),
                            .y = try b.ensure_grad_data(0),
                            .alpha = @ptrCast(c.assume_grad_data().ptr),
                        });
                    }
                }
            };

            return create_dependent(DotBwd, .{
                .data = try self.data.dot(other.data, self.device),
                .children = &.{ &self.node, &other.node },
                .device = self.device,
                .gb = self.node.gb,
                .callback = .{},
                .op = .DOT,
            });
        }

        const MatvecOpts = struct {
            trans_a: bool = false,
        };

        pub fn matvec_(A: *Self, x: *Self, y: *Self, opts: struct {
            trans_a: bool = false,
            beta: T = 0.0,
        }) !void {
            std.debug.assert(A.device.is_compatible(x.device));
            std.debug.assert(A.device.is_compatible(y.device));
            const MatvecBwd = struct {
                _trans_a: bool,
                pub fn backward(_y: *Self, children: *Node.Children, ctx: *@This()) !void {
                    const ta = ctx._trans_a;
                    scope: {
                        const _A = children.get_bwd_upcast(Self, 0) orelse break :scope;
                        const _x = children.get_upcast(Self, 1);
                        _y.device.dispatch(opspec.outer(T){
                            .x = if (ta) _x.get_data() else _y.assume_grad_data(),
                            .y = if (ta) _y.assume_grad_data() else _x.get_data(),
                            .A = try _A.ensure_grad_data(0),
                            .alpha = 1.0,
                        });
                    }
                    scope: {
                        const _x = children.get_bwd_upcast(Self, 1) orelse break :scope;
                        const _A = children.get_upcast(Self, 0);
                        _y.device.dispatch(opspec.matvec(T){
                            .A = _A.get_data(),
                            .x = _y.assume_grad_data(),
                            .y = try _x.ensure_grad_data(0),
                            .m = if (!ta) _A.get_dim(1) else _A.get_dim(0),
                            .n = if (!ta) _A.get_dim(0) else _A.get_dim(1),
                            .trans_a = !ta,
                            .alpha = 1.0,
                            .beta = 1.0,
                        });
                    }
                }
            };

            A.data.matvec_(x.data, &y.data, A.device, .{
                .trans_a = opts.trans_a,
                .alpha = 1.0,
                .beta = opts.beta,
            });

            return prepend_dependent(MatvecBwd, y, .{
                .children = &.{ &A.node, &x.node },
                .callback = .{ ._trans_a = opts.trans_a },
            });
        }

        pub fn matvec(self: *Self, other: *Self, opts: MatvecOpts) !*Self {
            std.debug.assert(self.device.is_compatible(other.device));

            const MatvecBwd = struct {
                _trans_a: bool,
                pub fn backward(y: *Self, children: *Node.Children, ctx: *@This()) !void {
                    const ta = ctx._trans_a;
                    scope: {
                        const A = children.get_bwd_upcast(Self, 0) orelse break :scope;
                        const x = children.get_upcast(Self, 1);
                        y.device.dispatch(opspec.outer(T){
                            .x = if (ta) x.get_data() else y.assume_grad_data(),
                            .y = if (ta) y.assume_grad_data() else x.get_data(),
                            .A = try A.ensure_grad_data(0),
                            .alpha = 1.0,
                        });
                    }
                    scope: {
                        const x = children.get_bwd_upcast(Self, 1) orelse break :scope;
                        const A = children.get_upcast(Self, 0);
                        y.device.dispatch(opspec.matvec(T){
                            .A = A.get_data(),
                            .x = y.assume_grad_data(),
                            .y = try x.ensure_grad_data(0),
                            .m = if (!ta) A.get_dim(1) else A.get_dim(0),
                            .n = if (!ta) A.get_dim(0) else A.get_dim(1),
                            .trans_a = !ta,
                            .alpha = 1.0,
                            .beta = 1.0,
                        });
                    }
                }
            };

            return create_dependent(MatvecBwd, .{
                .data = try self.data.matvec(other.data, self.device, .{
                    .trans_a = opts.trans_a,
                    .alpha = 1.0,
                    .beta = 0.0,
                }),
                .children = &.{ &self.node, &other.node },
                .device = self.device,
                .gb = self.node.gb,
                .callback = .{ ._trans_a = opts.trans_a },
                .op = .MATVEC,
            });
        }

        /// Sum of all elements in the tensor. COM.
        pub fn sum(self: *Self) !*Self {
            const SumBwd = struct {
                pub fn backward(y: *Self, children: *Node.Children) !void {
                    const x = children.get_bwd_upcast(Self, 0) orelse return;
                    const x_grad = try x.ensure_grad(0);
                    try x_grad._add(y.assume_grad().*, y.device);
                }
            };
            return create_dependent(SumBwd, .{
                .data = try self.data.sum(self.device),
                .children = &.{&self.node},
                .device = self.device,
                .gb = self.node.gb,
                .callback = .{},
                .op = .SUM,
            });
        }

        //pub fn max_along(self: *Self, device: DeviceReference, opts: MaxAlongOptions) !*Self {
        //    const max_backward = struct {
        //        // NOTE: See gather() comments, same apply here;;
        //        fn bw_impl(_self: Self) !void {
        //            const bw_children = _self.get_children() orelse return error.NoNode.Children;
        //            const bw_input = bw_children[0];
        //            if (bw_input.grad == null) return;
        //            const raw_offsets: [*:0]usize = @ptrCast(@alignCast(_self._backward_ctx orelse return error.NoBackwardContext));
        //            const offsets: []usize = std.mem.span(raw_offsets);
        //            for (0.._self.data.data.len) |i| bw_input.grad.?.data[offsets[i]] += _self.grad.?.data[i];
        //            _self.device.allocator.free(offsets);
        //        }
        //    }.bw_impl;

        //    const max_result = try self.data.max_over_dim(device, .{
        //        .dim = opts.dim,
        //        .keep_dims = opts.keep_dims,
        //        .return_offsets = true,
        //    });
        //    const ctx = if (self.requires_grad()) try device.allocator.dupeZ(usize, max_result.offsets.?) else null;
        //    if (max_result.offsets) |offs| device.allocator.free(offs);

        //    return create_dependent(.{
        //        .data = max_result.values,
        //        .op = null,
        //        .children = &.{self},
        //        ._requires_grad = self._requires_grad,
        //        .device = device,
        //        ._backward = max_backward,
        //        ._backward_ctx = if (ctx) |c| c.ptr else null,
        //    });
        //}

        //pub fn gather(self: *Self, device: DeviceReference, opts: GatherOptions) !*Self {;;
        //    const gatherBackward = struct {;;
        //        fn bw_impl(bw_tensor: NDTensor(T)) !void {
        //            const bw_children = bw_tensor.get_children() orelse return error.NoNode.Children;
        //            const bw_input = bw_children[0];
        //            if (bw_input.grad == null) return;
        //            const offsets: [*]usize = @ptrCast(@alignCast(bw_tensor._backward_ctx orelse return error.NoBackwardContext));
        //            // defer _self.device.raw(offsets);
        //            // bw_tensor must/should be the same len as indices used to index (note that offsets is a raw c ptr without a len)
        //            // std.debug.assert(offsets.len == bw_tensor.data.data.len); // can make this a real check when its a  null term alloc
        //            for (0..bw_tensor.data.data.len) |i| bw_input.grad.?.data[offsets[i]] += bw_tensor.grad.?.data[i];
        //        }
        //    }.bw_impl;

        //    const gather_result = try self.data.gather(device, .{ .indices = opts.indices.data, .dim = opts.dim, .return_offsets = true });;;
        //    const ctx = if (self.requires_grad()) try device.allocator.dupe(usize, gather_result.offsets.?) else null;;;

        //    return create_dependent(.{
        //        .data = gather_result.values,;;
        //        .op = null,
        //        .children = &.{self},
        //        ._requires_grad = self._requires_grad,
        //        .device = device,
        //        ._backward = gatherBackward,;;
        //        ._backward_ctx = if (ctx) |c| c.ptr else null,
        //    });
        //}

        pub fn gather(self: *Self, indices: NDArray(usize), dim: usize) !*Self {
            var gather_result = try self.data.gather(self.device, .{
                .indices = indices,
                .dim = dim,
                .return_offsets = self.requires_grad(),
            });
            defer if (!self.requires_grad()) gather_result.deinit();

            const GatherBwd = struct {
                offsets: []usize,
                dim: usize,
                src_shape: Shape,

                pub fn backward(y: *Self, children: *Node.Children, ctx: *@This()) !void {
                    defer y.device.mem_free(ctx.offsets);

                    const input = children.get_bwd_upcast(Self, 0) orelse return;
                    const grad_output = y.assume_grad_data();
                    const grad_input = try input.ensure_grad_data(0);

                    // Accumulate output grads back to input at gathered positions
                    y.device.dispatch(opspec.scatter_add(T){
                        .src = grad_output,
                        .offsets = ctx.offsets,
                        .dst = grad_input,
                    });
                }
            };

            return create_dependent(GatherBwd, .{
                .data = gather_result.values,
                .children = &.{&self.node},
                .device = self.device,
                .gb = self.node.gb,
                .callback = .{
                    .offsets = if (self.requires_grad())
                        gather_result.offsets.?
                    else
                        &.{},
                    .dim = dim,
                    .src_shape = Shape.init(self.get_shape()),
                },
            });
        }

        /// Differentiable scatter with additive aggregation: dst[indices[i]] += src[i]
        pub fn scatter_add(src: *Self, offsets: []const usize, dst_shape: []const usize) !*Self {
            std.debug.assert(src.data.size() == offsets.len);

            const ScatterAddBwd = struct {
                offsets: []usize,

                pub fn backward(y: *Self, children: *Node.Children, ctx: *@This()) !void {
                    defer y.device.mem_free(ctx.offsets);

                    const input_tensor = children.get_bwd_upcast(Self, 0) orelse return;
                    const grad_input = try input_tensor.ensure_grad(0);
                    const grad_output = y.assume_grad();

                    // Gather gradients from scattered positions
                    // take to invert scatter_add
                    // This should accumulate
                    // src_tensor.device.mem_take(T, grad_output, ctx.offsets, grad_src);
                    // Currently adapting this so it accumulates:
                    // grad_output[indices[i]] += grad_input[i]
                    grad_input.scatter_add_(ctx.offsets, grad_output, input_tensor.device);
                }
            };

            var output = try DataType.zeros(dst_shape, src.device);
            src.data.scatter_add_(offsets, &output, src.device);

            const offsets_copy = try src.device.mem_dupe(usize, offsets);

            return create_dependent(ScatterAddBwd, .{
                .data = output,
                .children = &.{&src.node},
                .device = src.device,
                .gb = src.node.gb,
                .callback = .{
                    .offsets = offsets_copy,
                },
                .op = .SCATTER_ADD,
            });
        }

        /// Differentiable scatter with additive aggregation for strided data:
        /// `dst[indices[i]*stride:(indices[i]+1)*stride] += src[i*stride:(i+1)*stride]`
        pub fn scatter_add_strided(
            src: *Self,
            indices: []const usize,
            stride: usize,
            dst_shape: []const usize,
        ) !*Self {
            std.debug.assert(src.data.size() == indices.len * stride);
            std.debug.assert(dst_shape[dst_shape.len - 1] == stride or
                (dst_shape.len >= 2 and dst_shape[dst_shape.len - 1] * dst_shape[dst_shape.len - 2] % stride == 0));

            const ScatterAddStridedBwd = struct {
                indices: []usize,
                stride: usize,

                pub fn backward(y: *Self, children: *Node.Children, ctx: *@This()) !void {
                    defer y.device.mem_free(ctx.indices);

                    const input_tensor = children.get_bwd_upcast(Self, 0) orelse return;
                    const grad_input = try input_tensor.ensure_grad(0);
                    const grad_output = y.assume_grad();

                    // Gather from scattered positions
                    // grad_output[i*stride:(i+1)*stride] += grad_input[indices[i]*stride:(indices[i]+1)*stride]
                    grad_input.scatter_add_strided_(ctx.indices, ctx.stride, grad_output, input_tensor.device);
                }
            };

            var output = try DataType.zeros(dst_shape, src.device);
            src.data.scatter_add_strided_(indices, stride, &output, src.device);

            const indices_copy = try src.device.mem_dupe(usize, indices);

            return create_dependent(ScatterAddStridedBwd, .{
                .data = output,
                .children = &.{&src.node},
                .device = src.device,
                .gb = src.node.gb,
                .callback = .{
                    .indices = indices_copy,
                    .stride = stride,
                },
            });
        }

        pub fn segment_sum_csr(
            src: *Self,
            row_ptr: []const usize,
            dst_shape: []const usize,
        ) !*Self {
            std.debug.assert(row_ptr.len >= 2);

            const SegmentSumCsrBwd = struct {
                row_ptr: []usize,

                pub fn backward(y: *Self, children: *Node.Children, ctx: *@This()) !void {
                    defer y.device.mem_free(ctx.row_ptr);
                    const grad_output = y.assume_grad();
                    const input_tensor = children.get_bwd_upcast(Self, 0) orelse return;
                    const grad_input = try input_tensor.ensure_grad(0);

                    // Grad distributes over segment ranges
                    // For each i, grad_output[row_ptr[i]..row_ptr[i+1]] += grad_src[i]
                    // TODO: device kernel
                    // for (0..ctx.row_ptr.len - 1) |i| {
                    //     const start = ctx.row_ptr[i];
                    //     const end = ctx.row_ptr[i + 1];
                    //     for (start..end) |j| {
                    //         grad_src.data[j] += grad_output.data[i];
                    //     }
                    // }

                    // TODO: use device kernel
                    grad_output.scatter_add_csr_(ctx.row_ptr, grad_input, y.device);
                }
            };

            var output = try DataType.zeros(dst_shape, src.device);
            src.data.segment_sum_csr_(row_ptr, &output, src.device);

            const row_ptr_copy = try src.device.mem_dupe(usize, row_ptr);

            return create_dependent(SegmentSumCsrBwd, .{
                .data = output,
                .children = &.{&src.node},
                .device = src.device,
                .gb = src.node.gb,
                .callback = .{
                    .row_ptr = row_ptr_copy,
                },
            });
        }

        /// Select complete rows/slices along a dimension using 1D indices
        pub fn index_select(self: *Self, dim: usize, indices: []const usize) !*Self {
            // TODO: lower to device and ndarray layers
            std.debug.assert(dim < self.data.shape.len);

            const IndexSelectBwd = struct {
                dim: usize,
                src_shape: Shape,
                indices_data: []usize,

                pub fn backward(y: *Self, children: *Node.Children, ctx: *@This()) !void {
                    defer y.device.mem_free(ctx.indices_data);

                    const x = children.get_bwd_upcast(Self, 0) orelse return;
                    const x_grad = try x.ensure_grad_data(0);
                    const y_grad = y.assume_grad_data();

                    // Calculate stride
                    const stride = Shape.init(ctx.src_shape.tail(ctx.src_shape.len - ctx.dim - 1)).size();

                    // Scatter gradients back to original positions
                    for (ctx.indices_data, 0..) |src_idx, dst_idx| {
                        const src_start = src_idx * stride;
                        const dst_start = dst_idx * stride;

                        y.device.dispatch(opspec.add(T){
                            .x = y_grad[dst_start .. dst_start + stride],
                            .y = x_grad[src_start .. src_start + stride],
                            .z = x_grad[src_start .. src_start + stride],
                        });
                    }
                }
            };

            const n_indices = indices.len;
            const src_shape = self.data.shape;

            // Calculate output shape
            var out_shape = Shape.init(src_shape.slice());
            out_shape.set(dim, n_indices);

            // Allocate output
            var output = try DataType.empty(out_shape.slice(), self.device);
            errdefer output.deinit(self.device);

            // Stride for dim selecting along
            const stride = Shape.init(src_shape.tail(src_shape.len - dim - 1)).size();

            // Copy data
            const src_data = self.get_data();
            const out_data = output.data;
            for (indices, 0..) |src_idx, dst_idx| {
                const src_start = src_idx * stride;
                const dst_start = dst_idx * stride;

                self.device.mem_copy(
                    T,
                    src_data[src_start .. src_start + stride],
                    out_data[dst_start .. dst_start + stride],
                );
            }

            // Store indices for backward pass
            const indices_copy = try self.device.mem_dupe(usize, indices);

            return try create_dependent(IndexSelectBwd, .{
                .data = output,
                .children = &.{&self.node},
                .device = self.device,
                .gb = self.node.gb,
                .callback = .{
                    .dim = dim,
                    .src_shape = src_shape,
                    .indices_data = indices_copy,
                },
                .op = .INDEX_SELECT,
            });
        }

        /// Prints dynamic compuation graph in d2 format with ops as and operands as nodes (non-standard layout)
        /// Prints to stderr using `std.debug.print` for alternatives see `print_to_writer`
        pub fn print_arrows(self: *Self) void {
            var children = self.node.child_iterator() orelse return;
            while (children.next()) |elem| {
                std.debug.print("{?s}<-{?s}", .{ self.get_label(), elem.get_label() });
                const symbol = blk: {
                    const op = self.op orelse break :blk "?";
                    switch (op) {
                        Op.ADD => break :blk "+",
                        Op.SUB => break :blk "-",
                        Op.MUL => break :blk "x",
                        Op.DIV => break :blk "/",
                        Op.SUM => break :blk "++",
                        Op.MATVEC => break :blk "Ax",
                        Op.MATMUL_AB,
                        Op.MATMUL_AtB,
                        Op.MATMUL_ABt,
                        Op.MATMUL_AtBt,
                        => break :blk "AB",
                        else => |o| break :blk @tagName(o),
                    }
                };
                std.debug.print(": {?s}\n", .{symbol});
            }
            var next_children = self.node.child_iterator() orelse return;
            while (next_children.next()) |elem| elem.upcast(Self).print_arrows();
        }
    };
}

const TestOpts: zg.device.HostDevice.Options = .{
    .max_cache_size = zg.constants.@"1Mb" / 2,
};

test "ndtensor/clamp fw,bw,_clamp,_clamp_grad" {
    const T = f32;
    const Tensor = NDTensor(T);

    var cpu = zg.device.HostDevice.init_advanced(TestOpts);
    defer cpu.deinit();

    var graph = Graph.init(std.testing.allocator, .{});
    defer graph.deinit();

    {
        const x = try Tensor.from_slice(cpu.reference(), &.{ -2.0, -0.5, 0.5, 2.0 }, &.{ 2, 2 }, .{
            .requires_grad = true,
            .graph = &graph,
        });
        defer x.deinit();

        const y = try x.clamp(-1.0, 1.0);
        defer y.deinit();

        try y.backward();
        const expected_output: []const f32 = &.{ -1.0, -0.5, 0.5, 1.0 };
        const expected_grad: []const f32 = &.{ 0.0, 1.0, 1.0, 0.0 };

        try std.testing.expectEqualSlices(T, expected_output, y.get_data());
        try std.testing.expectEqualSlices(T, expected_grad, x.assume_grad_data());
    }
}

test "tensor/Graph/sum" {
    var cpu = zg.device.HostDevice.init_advanced(TestOpts);
    defer cpu.deinit();

    var graph = Graph.init(std.testing.allocator, .{});
    defer graph.deinit();

    const Tensor = NDTensor(f32);

    const input = try Tensor.from_slice(cpu.reference(), &.{ 1, 2, 3, 4 }, null, .{
        .requires_grad = true,
        .graph = &graph,
    });
    defer input.deinit();

    const sum_result = try input.sum();
    defer sum_result.deinit();

    try std.testing.expectEqualSlices(f32, &.{10}, sum_result.get_data());

    if (!zg.runtime.grad_enabled) return error.GradNotEnabled;

    try sum_result.backward();

    try std.testing.expectEqualSlices(f32, &.{ 1, 1, 1, 1 }, input.assume_grad_data());
}

test "tensor/NDTensor index, add, div" {
    var cpu = zg.device.HostDevice.init_advanced(TestOpts);
    defer cpu.deinit();

    const device = cpu.reference();

    var graph = Graph.init(std.testing.allocator, .{});
    defer graph.deinit();

    const opts: TensorOpts = .{
        .requires_grad = true,
        .graph = &graph,
    };

    const Tensor = NDTensor(f32);
    {
        // zig fmt: off
        const t1 = try Tensor.from_slice(device, &.{
             0, 1, 2,
             3, 4, 5,
             6, 7, 8,

             0, 1, 2,
             3, 4, 5,
             6, 7, 8
         }, &.{ 2, 3, 3 }, opts);

        defer t1.deinit();

        const t2 = try Tensor.from_slice(device, &.{ 1, 1, 1 }, null, opts);
        defer t2.deinit();

        const t3 = try Tensor.from_slice(device, &.{
             1, 2, 3,
             4, 5, 6,
             7, 8, 9,

             1, 2, 3,
             4, 5, 6,
             7, 8, 9,
         }, &.{ 2, 3, 3 }, opts);
        defer t3.deinit();

        const t4 = try t1.add(t2);
        defer t4.deinit();

        try t4.backward();

        const t2_grad: [3]f32 = @splat(6);

        try std.testing.expectEqualSlices(f32, t3.get_data(), t4.get_data());
        try std.testing.expectEqualSlices(f32, t2.assume_grad_data(), &t2_grad);
    }
    {
        // zig fmt: off
        const t1 = try Tensor.from_slice(device, &.{
             0, 1, 2,
             3, 4, 5,
             6, 7, 8,

             0, 1, 2,
             3, 4, 5,
             6, 7, 8
         }, &.{ 2, 3, 3 }, opts);
        defer t1.deinit();

        const t2 = try Tensor.from_slice(device, &.{ 1, 1, 1, 1, 1, 1 }, &.{ 2, 1, 3 }, opts);
        defer t2.deinit();

        const t3 = try Tensor.from_slice(device, &.{
             1, 2, 3,
             4, 5, 6,
             7, 8, 9,

             1, 2, 3,
             4, 5, 6,
             7, 8, 9,
         }, &.{ 2, 3, 3 }, opts);
        defer t3.deinit();

        const t4 = try t1.add(t2);
        defer t4.deinit();

        try t4.backward();

        const t2_grad: [6]f32 = @splat(3);

        try std.testing.expectEqualSlices(f32, t3.get_data(), t4.get_data());
        try std.testing.expectEqualSlices(f32, t2.assume_grad_data(), &t2_grad);
    }
}

test "tensor/Graph/addback" {
    var cpu = zg.device.HostDevice.init_advanced(TestOpts);
    defer cpu.deinit();

    const device = cpu.reference();

    var graph = Graph.init(std.testing.allocator, .{});
    defer graph.deinit();

    const opts: TensorOpts = .{
        .requires_grad = true,
        .graph = &graph,
    };

    const Tensor = NDTensor(f32);

    var t1 = try Tensor.from_slice(device, &.{2.0}, null, opts);
    defer t1.deinit();

    var t2 = try Tensor.from_slice(device, &.{3.0}, null, opts);
    defer t2.deinit();
    // t3 = t1 + t2;
    // dt3/dt1 = 1, dt3/dt2 = 1
    var t3 = try t1.add(t2);
    defer t3.deinit();

    try t3.backward();
    try std.testing.expectEqualDeep(&[_]f32{1.0}, t1.assume_grad_data());
    try std.testing.expectEqualDeep(&[_]f32{1.0}, t2.assume_grad_data());
}

test "tensor/Graph/mulback" {
    var cpu = zg.device.HostDevice.init_advanced(TestOpts);
    defer cpu.deinit();

    const device = cpu.reference();

    var graph = Graph.init(std.testing.allocator, .{});
    defer graph.deinit();

    const opts: TensorOpts = .{
        .requires_grad = true,
        .graph = &graph,
    };

    const Tensor = NDTensor(f32);

    const t1 = try Tensor.from_slice(device, &.{2}, null, opts);
    defer t1.deinit();

    const t2 = try Tensor.from_slice(device, &.{3}, null, opts);
    defer t2.deinit();
    // t3 = t1 * t2;
    // dt3/dt1 = t2, dt3/dt2 = t1
    const t3 = try t1.mul(t2);
    defer t3.deinit();

    try t3.backward();

    try std.testing.expectEqualDeep(t2.get_data(), t1.assume_grad_data());
    try std.testing.expectEqualDeep(t1.get_data(), t2.assume_grad_data());
}

test "tensor/Graph/moreback" {
    var cpu = zg.device.HostDevice.init_advanced(TestOpts);
    defer cpu.deinit();

    const device = cpu.reference();

    var graph = Graph.init(std.testing.allocator, .{});
    defer graph.deinit();

    const opts: TensorOpts = .{
        .requires_grad = true,
        .graph = &graph,
    };

    const Tensor = NDTensor(f32);

    var w = try Tensor.from_slice(device, &.{ 3, 2 }, null, opts);
    defer w.deinit();

    var b = try Tensor.from_slice(device, &.{ 1, 1 }, null, opts);
    defer b.deinit();

    var x = try Tensor.from_slice(device, &.{ 4, 4 }, null, opts);
    defer x.deinit();

    // h = w*x + b
    // dh/dw = x, dh/db = 1
    const temp = try w.mul(x);
    defer temp.deinit();

    const h = try temp.add(b);
    defer h.deinit();

    try h.backward();

    try std.testing.expectEqualSlices(f32, x.get_data(), w.assume_grad_data());
    try std.testing.expectEqualSlices(f32, &.{ 1.0, 1.0 }, b.assume_grad_data());

    // 2 x 1
    const shape2 = &[_]usize{ 2, 1 };
    try w.setup_grad(0);
    try b.setup_grad(0);
    try x.setup_grad(0);
    w._reshape(shape2);
    b._reshape(shape2);
    x._reshape(shape2);
    //// h = w*x + b
    //// dh/dw = x, dh/db = 1
    const temp2 = try w.mul(x);
    defer temp2.deinit();
    const h2 = try temp2.add(b);
    defer h2.deinit();

    try h2.backward();

    try std.testing.expectEqualSlices(f32, x.get_data(), w.assume_grad_data());
    try std.testing.expect(std.mem.allEqual(f32, b.assume_grad_data(), 1));
}

test "tensor/Graph/divback" {
    var cpu = zg.device.HostDevice.init_advanced(TestOpts);
    defer cpu.deinit();

    var graph = Graph.init(std.testing.allocator, .{});
    defer graph.deinit();

    const device = cpu.reference();

    const opts: TensorOpts = .{
        .requires_grad = true,
        .graph = &graph,
    };

    const Tensor = NDTensor(f32);

    var t1 = try Tensor.from_slice(device, &.{ 4, 9 }, null, opts);
    defer t1.deinit();

    var t2 = try Tensor.from_slice(device, &.{ 2, 3 }, null, opts);
    defer t2.deinit();

    var t3 = try t1.div(t2);
    defer t3.deinit();

    try t3.backward();

    const expected_grad_t1 = &[_]f32{ 1.0 / 2.0, 1.0 / 3.0 }; // 1 / b
    const expected_grad_t2 = &[_]f32{ -4.0 / 4.0, -9.0 / 9.0 }; // -a / b^2

    try std.testing.expectEqualSlices(f32, expected_grad_t1, t1.assume_grad_data());
    try std.testing.expectEqualSlices(f32, expected_grad_t2, t2.assume_grad_data());
}

test "tensor/Graph/matmul_backward square" {
    var cpu = zg.device.HostDevice.init_advanced(TestOpts);
    defer cpu.deinit();

    const device = cpu.reference();

    var graph = Graph.init(std.testing.allocator, .{});
    defer graph.deinit();

    const opts: TensorOpts = .{
        .requires_grad = true,
        .graph = &graph,
    };

    const T = f32;
    const Tensor = NDTensor(T);

    var t1 = try Tensor.from_slice(device, &.{ 1, 2, 3, 4 }, &.{ 2, 2 }, opts);
    defer t1.deinit();

    var t2 = try Tensor.from_slice(device, &.{ 1, 0, 0, 1 }, &.{ 2, 2 }, opts);
    defer t2.deinit();

    // Case 1: No transpose
    var t3 = try t1.bmm(t2, .{ .trans_a = false, .trans_b = false });
    defer t3.deinit();

    try t3.backward();
    const expected_grad_t1 = &[_]T{ 1, 1, 1, 1 };
    const expected_grad_t2 = &[_]T{ 4, 4, 6, 6 };
    try std.testing.expectEqualSlices(T, expected_grad_t1, t1.assume_grad_data());
    try std.testing.expectEqualSlices(T, expected_grad_t2, t2.assume_grad_data());
    try t1.setup_grad(0);
    try t2.setup_grad(0);

    // Case 2: Transpose A
    var t3_trans_a = try t1.bmm(t2, .{ .trans_a = true, .trans_b = false });
    defer t3_trans_a.deinit();

    try t3_trans_a.backward();
    const expected_grad_t1_trans_a = &[_]T{ 1, 1, 1, 1 };
    const expected_grad_t2_trans_a = &[_]T{ 3, 3, 7, 7 };
    try std.testing.expectEqualSlices(T, expected_grad_t1_trans_a, t1.assume_grad_data());
    try std.testing.expectEqualSlices(T, expected_grad_t2_trans_a, t2.assume_grad_data());
    try t1.setup_grad(0);
    try t2.setup_grad(0);

    // Case 3: Transpose B
    var t3_trans_b = try t1.bmm(t2, .{ .trans_a = false, .trans_b = true });
    defer t3_trans_b.deinit();

    try t3_trans_b.backward();
    const expected_grad_t1_trans_b = &[_]T{ 1, 1, 1, 1 };
    const expected_grad_t2_trans_b = &[_]T{ 4, 6, 4, 6 };
    try std.testing.expectEqualSlices(T, expected_grad_t1_trans_b, t1.assume_grad_data());
    try std.testing.expectEqualSlices(T, expected_grad_t2_trans_b, t2.assume_grad_data());
    try t1.setup_grad(0);
    try t2.setup_grad(0);

    // Case 4: Transpose both A and B
    var t3_trans_ab = try t1.bmm(t2, .{ .trans_a = true, .trans_b = true });
    defer t3_trans_ab.deinit();

    try t3_trans_ab.backward();
    const expected_grad_t1_trans_ab = &[_]T{ 1, 1, 1, 1 };
    const expected_grad_t2_trans_ab = &[_]T{ 3, 7, 3, 7 };
    try std.testing.expectEqualSlices(T, expected_grad_t1_trans_ab, t1.assume_grad_data());
    try std.testing.expectEqualSlices(T, expected_grad_t2_trans_ab, t2.assume_grad_data());
}

test "tensor/Graph/matmul_backward non-square" {
    var cpu = zg.device.HostDevice.init_advanced(TestOpts);
    defer cpu.deinit();

    const device = cpu.reference();

    var graph = Graph.init(std.testing.allocator, .{});
    defer graph.deinit();

    const opts: TensorOpts = .{
        .requires_grad = true,
        .graph = &graph,
    };

    const T = f32;
    const Tensor = NDTensor(T);

    // Case 1: No transpose (t1: [2, 2, 3], t2: [2, 3, 2])
    const t1 = try Tensor.from_slice(device, &.{ 1, 2, 3, 4, 5, 6, 7, 8, 9, 10, 11, 12 }, &.{ 2, 2, 3 }, opts);
    defer t1.deinit();

    const t2 = try Tensor.from_slice(device, &.{ 1, 0, 0, 1, 1, 1, 0, 1, 1, 0, 1, 1 }, &.{ 2, 3, 2 }, opts);
    defer t2.deinit();

    // Case 1: No transpose
    {
        const t3 = try t1.bmm(t2, .{ .trans_a = false, .trans_b = false });
        defer t3.deinit();

        try t3.backward();
        const expected_grad_t1 = &[_]T{ 1, 1, 2, 1, 1, 2, 1, 1, 2, 1, 1, 2 };
        const expected_grad_t2 = &[_]T{ 5, 5, 7, 7, 9, 9, 17, 17, 19, 19, 21, 21 };
        try std.testing.expectEqualSlices(T, expected_grad_t1, t1.assume_grad_data());
        try std.testing.expectEqualSlices(T, expected_grad_t2, t2.assume_grad_data());
        try t1.setup_grad(0);
        try t2.setup_grad(0);
    }

    // Case 2: Transpose A (t1: [2, 3, 2], t2: [2, 3, 2])
    {
        const t1_case2 = try Tensor.from_slice(device, &.{ 1, 4, 2, 5, 3, 6, 7, 10, 8, 11, 9, 12 }, &.{ 2, 3, 2 }, opts);
        defer t1_case2.deinit();

        var t3 = try t1_case2.bmm(t2, .{ .trans_a = true, .trans_b = false });
        defer t3.deinit();

        try t3.backward();
        const expected_grad_t1 = &[_]T{ 1, 1, 1, 1, 2, 2, 1, 1, 1, 1, 2, 2 };
        const expected_grad_t2 = &[_]T{ 5, 5, 7, 7, 9, 9, 17, 17, 19, 19, 21, 21 };
        try std.testing.expectEqualSlices(T, expected_grad_t1, t1_case2.assume_grad_data());
        try std.testing.expectEqualSlices(T, expected_grad_t2, t2.assume_grad_data());
        try t2.setup_grad(0);
    }

    // Case 3: Transpose B (t1: [2, 2, 3], t2: [2, 2, 3])
    {
        var t2_case3 = try Tensor.from_slice(device, &.{ 1, 0, 1, 0, 1, 1, 0, 1, 1, 1, 0, 1 }, &.{ 2, 2, 3 }, opts);
        defer t2_case3.deinit();

        var t3 = try t1.bmm(t2_case3, .{ .trans_a = false, .trans_b = true });
        defer t3.deinit();

        try t3.backward();
        const expected_grad_t1 = &[_]T{ 1, 1, 2, 1, 1, 2, 1, 1, 2, 1, 1, 2 };
        const expected_grad_t2 = &[_]T{ 5, 7, 9, 5, 7, 9, 17, 19, 21, 17, 19, 21 };
        try std.testing.expectEqualSlices(T, expected_grad_t1, t1.assume_grad_data());
        try std.testing.expectEqualSlices(T, expected_grad_t2, t2_case3.assume_grad_data());
        try t1.setup_grad(0);
    }

    // Case 4: Transpose both A and B (t1: [2, 3, 2], t2: [2, 2, 3])
    {
        const t1_case4 = try Tensor.from_slice(device, &.{ 1, 4, 2, 5, 3, 6, 7, 10, 8, 11, 9, 12 }, &.{ 2, 3, 2 }, opts);
        defer t1_case4.deinit();

        const t2_case4 = try Tensor.from_slice(device, &.{ 1, 0, 1, 0, 1, 1, 0, 1, 1, 1, 0, 1 }, &.{ 2, 2, 3 }, opts);
        defer t2_case4.deinit();

        var t3 = try t1_case4.bmm(t2_case4, .{ .trans_a = true, .trans_b = true });
        defer t3.deinit();

        try t3.backward();
        const expected_grad_t1 = &[_]T{ 1, 1, 1, 1, 2, 2, 1, 1, 1, 1, 2, 2 };
        const expected_grad_t2 = &[_]T{ 5, 7, 9, 5, 7, 9, 17, 19, 21, 17, 19, 21 };
        try std.testing.expectEqualSlices(T, expected_grad_t1, t1_case4.assume_grad_data());
        try std.testing.expectEqualSlices(T, expected_grad_t2, t2_case4.assume_grad_data());
    }
}

test "tensor/Graph/matmul_backward" {
    var cpu = zg.device.HostDevice.init_advanced(TestOpts);
    defer cpu.deinit();

    const device = cpu.reference();

    var graph = Graph.init(std.testing.allocator, .{});
    defer graph.deinit();

    const opts: TensorOpts = .{
        .requires_grad = true,
        .graph = &graph,
    };

    const T = f32;
    const Tensor = NDTensor(T);
    const shape = &[_]usize{ 2, 2 };

    const t1 = try Tensor.from_slice(device, &.{ 1, 2, 3, 4 }, shape, opts);
    defer t1.deinit();

    const t2 = try Tensor.from_slice(device, &.{ 1, 0, 0, 1 }, shape, opts);
    defer t2.deinit();

    // Case 1: No transpose
    var t3 = try t1.bmm(t2, .{ .trans_a = false, .trans_b = false });
    defer t3.deinit();

    try t3.backward();
    const expected_grad_t1 = &[_]T{ 1, 1, 1, 1 };
    const expected_grad_t2 = &[_]T{ 4, 4, 6, 6 };
    try std.testing.expectEqualSlices(T, expected_grad_t1, t1.assume_grad_data());
    try std.testing.expectEqualSlices(T, expected_grad_t2, t2.assume_grad_data());
    try t1.setup_grad(0);
    try t2.setup_grad(0);

    // Case 2: Transpose A
    const t3_trans_a = try t1.bmm(t2, .{ .trans_a = true, .trans_b = false });
    defer t3_trans_a.deinit();

    try t3_trans_a.backward();
    const expected_grad_t1_trans_a = &[_]T{ 1, 1, 1, 1 };
    const expected_grad_t2_trans_a = &[_]T{ 3, 3, 7, 7 };
    try std.testing.expectEqualSlices(T, expected_grad_t1_trans_a, t1.assume_grad_data());
    try std.testing.expectEqualSlices(T, expected_grad_t2_trans_a, t2.assume_grad_data());
    try t1.setup_grad(0);
    try t2.setup_grad(0);

    // Case 3: Transpose B
    const t3_trans_b = try t1.bmm(t2, .{ .trans_a = false, .trans_b = true });
    defer t3_trans_b.deinit();

    try t3_trans_b.backward();
    const expected_grad_t1_trans_b = &[_]T{ 1, 1, 1, 1 };
    const expected_grad_t2_trans_b = &[_]T{ 4, 6, 4, 6 };
    try std.testing.expectEqualSlices(T, expected_grad_t1_trans_b, t1.assume_grad_data());
    try std.testing.expectEqualSlices(T, expected_grad_t2_trans_b, t2.assume_grad_data());
    try t1.setup_grad(0);
    try t2.setup_grad(0);

    // Case 4: Transpose both A and B
    const t3_trans_ab = try t1.bmm(t2, .{ .trans_a = true, .trans_b = true });
    defer t3_trans_ab.deinit();

    try t3_trans_ab.backward();
    const expected_grad_t1_trans_ab = &[_]T{ 1, 1, 1, 1 };
    const expected_grad_t2_trans_ab = &[_]T{ 3, 7, 3, 7 };
    try std.testing.expectEqualSlices(T, expected_grad_t1_trans_ab, t1.assume_grad_data());
    try std.testing.expectEqualSlices(T, expected_grad_t2_trans_ab, t2.assume_grad_data());
}

test "tensor/Graph/matvec_backward" {
    var cpu = zg.device.HostDevice.init_advanced(TestOpts);
    defer cpu.deinit();

    const device = cpu.reference();

    var graph = Graph.init(std.testing.allocator, .{});
    defer graph.deinit();

    const opts: TensorOpts = .{
        .requires_grad = true,
        .graph = &graph,
    };

    const Tensor = NDTensor(f32);

    // [1, 2] [1]
    // [3, 4] [1]
    // grad = [1, 1]'
    // dl/dA = grad * [1, 1] = [[2, 2], [2, 2]]
    // dl/dx = A' * grad = [4, 6]'
    const t1 = try Tensor.from_slice(device, &.{ 1, 2, 3, 4 }, &.{2, 2}, opts);
    defer t1.deinit();

    const t2 = try Tensor.from_slice(device, &.{ 1, 1 }, &.{2}, opts);
    defer t2.deinit();

    const t3 = try t1.matvec(t2, .{});
    defer t3.deinit();

    try t3.backward();

    try std.testing.expectEqualSlices(f32, &.{ 1, 1, 1, 1 }, t1.assume_grad_data());
    try std.testing.expectEqualSlices(f32, &.{4, 6}, t2.assume_grad_data());
}

test "tensor/Graph/dot_backward" {
    var cpu = zg.device.HostDevice.init_advanced(TestOpts);
    defer cpu.deinit();

    const device = cpu.reference();

    var graph = Graph.init(std.testing.allocator, .{});
    defer graph.deinit();

    const opts: TensorOpts = .{
        .requires_grad = true,
        .graph = &graph,
    };

    const Tensor = NDTensor(f32);

    const t1 = try Tensor.from_slice(device, &.{ 1, 2, 3 }, null, opts);
    defer t1.deinit();

    const t2 = try Tensor.from_slice(device, &.{ 4, 5, 6 }, null, opts);
    defer t2.deinit();

    var t3 = try t1.dot(t2);
    defer t3.deinit();

    try t3.backward();

    try std.testing.expectEqualSlices(f32, &.{4, 5, 6}, t1.assume_grad_data());
    try std.testing.expectEqualSlices(f32, &.{1, 2, 3}, t2.assume_grad_data());
}


test "tensor/inplace_add" {
    var cpu = zg.device.HostDevice.init_advanced(TestOpts);
    defer cpu.deinit();

    const device = cpu.reference();

    var graph = Graph.init(std.testing.allocator, .{});
    defer graph.deinit();

    const opts: TensorOpts = .{
        .requires_grad = true,
        .graph = &graph,
    };

    const u = try NDTensor(f32).ones(device, &.{ 2, 2 }, opts);
    defer u.deinit();

    const v = try NDTensor(f32).ones(device, &.{ 2, 2 }, opts);
    defer v.deinit();

    const x = try u.mul(v);
    defer x.deinit();

    const a = try NDTensor(f32).ones(device, &.{ 2, 2 }, opts);
    defer a.deinit();

    const b = try NDTensor(f32).ones(device, &.{ 2, 2 }, opts);
    defer b.deinit();

    const c = try NDTensor(f32).ones(device, &.{ 2, 2 }, opts);
    defer c.deinit();

    // x now carries 4 contexts for (a), (b), (c), (u, v)
    try a.add_(x);
    try b.add_(x);
    try c.add_(x);

    try x.setup_grad(2.0);

    try x.backward();
    try std.testing.expectEqualSlices(f32, &.{ 4, 4, 4, 4 }, x.get_data());
    try std.testing.expectEqualSlices(f32, &.{ 2, 2, 2, 2 }, a.assume_grad_data());
    try std.testing.expectEqualSlices(f32, &.{ 2, 2, 2, 2 }, b.assume_grad_data());
    try std.testing.expectEqualSlices(f32, &.{ 2, 2, 2, 2 }, c.assume_grad_data());
    try std.testing.expectEqualSlices(f32, &.{ 2, 2, 2, 2 }, u.assume_grad_data());
    try std.testing.expectEqualSlices(f32, &.{ 2, 2, 2, 2 }, v.assume_grad_data());

    // check the children...
    var children = x.node.child_iterator() orelse unreachable;
    try std.testing.expectEqual(children.next().?, &c.node);
    try std.testing.expectEqual(children.next().?, &b.node);
    try std.testing.expectEqual(children.next().?, &a.node);
    try std.testing.expectEqual(children.next().?, &u.node);
    try std.testing.expectEqual(children.next().?, &v.node);
    try std.testing.expectEqual(children.next(), null);
}

test "tensor/Graph/subset" {
    var cpu = zg.device.HostDevice.init_advanced(TestOpts);
    defer cpu.deinit();

    const device = cpu.reference();

    var graph = Graph.init(std.testing.allocator, .{});
    defer graph.deinit();

    const Tensor = NDTensor(f32);

    const t1 = try Tensor.from_slice(device, &.{ 1, 1, 1, 1, 1, 2, 2, 2, 2, 2 }, &.{ 2, 5 }, .{
        .requires_grad = true,
        .graph = &graph,
    });
    defer t1.deinit();

    {
        const t2 = try t1.subset(&.{ 1 }, .view);
        defer t2.deinit();

        try std.testing.expectEqualSlices(f32, &.{ 2, 2, 2, 2, 2 }, t2.get_data());

        try t2.backward();

        try std.testing.expectEqualSlices(f32, &.{ 0, 0, 0, 0, 0, 1, 1, 1, 1, 1 }, t1.assume_grad_data());
    }

    try t1.setup_grad(0);

    {
        const t2 = try  t1.subset(&.{ 1 }, .owned);
        defer t2.deinit();

        try std.testing.expectEqualSlices(f32, &.{ 2, 2, 2, 2, 2 }, t2.get_data());

        try t2.backward();

        try std.testing.expectEqualSlices(f32, &.{ 0, 0, 0, 0, 0, 1, 1, 1, 1, 1 }, t1.assume_grad_data());
    }

}

test "tensor/Graph/getter-setter" {
    var cpu = zg.device.HostDevice.init_advanced(TestOpts);
    defer cpu.deinit();

    const device = cpu.reference();

    var graph = Graph.init(std.testing.allocator, .{});
    defer graph.deinit();

    const Tensor = NDTensor(f32);

    const t1 = try Tensor.from_slice(device, &.{ 0, 0, 0, 0, 0, 0, 0, 0, 0, 0 }, &.{ 2, 5 }, .{ .graph = &graph });
    defer t1.deinit();

    {
        const t2 = try Tensor.from_slice(device, &.{ 1, 1, 1, 1, 1 }, null, .{ .graph = &graph });
        defer t2.deinit();

        t1.set_offset(5, t2);

        try std.testing.expectEqualSlices(f32, &.{ 0, 0, 0, 0, 0, 1, 1, 1, 1, 1 }, t1.get_data());
    }
    {
        const t2 = try  Tensor.empty(device, &.{ 5 }, .{ .graph = &graph });
        defer t2.deinit();

        t1.get_offset(5, t2);

        try std.testing.expectEqualSlices(f32, &.{ 1, 1, 1, 1, 1 }, t2.get_data());
    }

}

test "tensor/pow" {
    var cpu = zg.device.HostDevice.init();
    defer cpu.deinit();

    const device = cpu.reference();

    var graph = Graph.init(std.testing.allocator, .{});
    defer graph.deinit();

    const opts: TensorOpts = .{
        .requires_grad = true,
        .graph = &graph,
    };

    const Tensor = NDTensor(f32);

    const x = try Tensor.from_slice(device, &.{2, 3, 0, 1}, null, opts);
    defer x.deinit();

    const out = try x.pow(2);
    defer out.deinit();
    try out.backward();

    try std.testing.expectEqualDeep(&[_]f32{4, 9, 0, 1}, out.data.data);
    try std.testing.expectEqualDeep(&[_]f32{4, 6, 0, 2}, x.grad.?.data);
}

test "tensor/sqrt" {
    var cpu = zg.device.HostDevice.init();
    defer cpu.deinit();

    const device = cpu.reference();

    var graph = Graph.init(std.testing.allocator, .{});
    defer graph.deinit();

    const opts: TensorOpts = .{
        .requires_grad = true,
        .graph = &graph,
    };

    const Tensor = NDTensor(f32);

    const x = try Tensor.from_slice(device, &.{4, 9, 16, 1}, null, opts);
    defer x.deinit();

    const out = try x.sqrt();
    defer out.deinit();

    try out.backward();

    try std.testing.expectEqualSlices(f32, &[_]f32{2, 3, 4, 1}, out.get_data());
    // d/dx[sqrt(x)] = 1/(2*sqrt(x))
    try std.testing.expectEqualSlices(f32, &[_]f32{0.25, 1.0/6.0, 0.125, 0.5}, x.assume_grad_data());
}

// TODO: Fix memory freeing conundrum with gather() then dont use an arena here.;;
//test "tensor/gather" {;;
//    var arena = std.heap.ArenaAllocator.init(std.testing.allocator);
//    defer arena.deinit();
//    const allocator = arena.allocator();
//
//    var cpu = zg.device.HostDevice.init_advanced(TestOpts);
//    defer cpu.deinit();
//    const device = cpu.reference();
//
//    const T = f32;
//    const Tensor = NDTensor(T);
//
//    // case 1: basic gather;;
//    const input_data = [_]T{ 1, 2, 3, 4, 5, 6, 7, 8, 9 };
//    const input_shape = [_]usize{ 3, 3 };
//    var input = try Tensor.from_slice(&input_data, &input_shape, true, device);
//    defer input.deinit();
//
//    const index_data = [_]usize{ 0, 1, 1, 2, 0, 2 };
//    const index_shape = [_]usize{ 3, 2 };
//    var index = try NDTensor(usize).init(&index_data, &index_shape, false, device);
//    defer index.deinit();
//
//    var output = try input.gather(device, .{ .indices = index, .dim = 1 });;;
//    defer output.deinit();
//
//    try std.testing.expectEqualSlices(T, &[_]T{ 1, 2, 5, 6, 7, 9 }, output.data.data);
//    try std.testing.expectEqualSlices(usize, &index_shape, output.data.shape.slice());
//
//    // case 2: grad check
//    var gm = Graph(Tensor).init(device.allocator, .{});
//    defer gm.deinit();
//
//    output.grad.?.fill(1.0, device);
//    try gm.backward(output);
//
//    const expected_grad = [_]T{ 1, 1, 0, 0, 1, 1, 1, 0, 1 };
//    try std.testing.expectEqualSlices(T, &expected_grad, input.grad.?.data);
//
//    // case 3: out of bounds
//    //try index.set(&.{ 0, 0 }, 3);
//    //try std.testing.expectError(error.IndexOutOfBounds, input.gather(device, .{ .indices = index, .dim = 1 }));;;
//}

// TODO: Fix memory freeing conundrum with max_over_dim() then dont use an arena here.
//test "tensor/max_over_dim" {
//    var arena = std.heap.ArenaAllocator.init(std.testing.allocator);
//    defer arena.deinit();
//    const allocator = arena.allocator();
//
//    var cpu = zg.device.HostDevice.init_advanced(TestOpts);
//    defer cpu.deinit();
//    const device = cpu.reference();
//
//    const T = f32;
//    const Tensor = NDTensor(T);
//
//    // case 1: basic max over dim operation
//    const input_data = [_]T{ 1, 2, 3, 4, 5, 6, 7, 8, 9 };
//    const input_shape = [_]usize{ 3, 3 };
//    var input = try Tensor.from_slice(&input_data, &input_shape, true, device);
//    defer input.deinit();
//
//    var output = try input.max_over_dim(device, .{ .dim = 1 });
//    defer output.deinit();
//
//    try std.testing.expectEqualSlices(T, &[_]T{ 3, 6, 9 }, output.data.data);
//    try std.testing.expectEqualSlices(usize, &[_]usize{3}, output.data.shape.shape);
//
//    // case 2: gradient check
//    var gm = Graph(Tensor).init(device.allocator, .{});
//    defer gm.deinit();
//
//    output.grad.?.fill(1.0, device);
//    try gm.backward(output);
//
//    const expected_grad = [_]T{ 0, 0, 1, 0, 0, 1, 0, 0, 1 };
//    try std.testing.expectEqualSlices(T, &expected_grad, input.grad.?.data);
//
//    // case 3: max over different dimension
//    var output2 = try input.max_over_dim(device, .{ .dim = 0 });
//    defer output2.deinit();
//
//    try std.testing.expectEqualSlices(T, &[_]T{ 7, 8, 9 }, output2.data.data);
//    try std.testing.expectEqualSlices(usize, &[_]usize{3}, output2.data.shape.shape);
//
//    // reset grads
//    input.grad.?.fill(0, device);
//    output2.grad.?.fill(1.0, device);
//    try gm.backward(output2);
//
//    const expected_grad2 = [_]T{ 0, 0, 0, 0, 0, 0, 1, 1, 1 };
//    try std.testing.expectEqualSlices(T, &expected_grad2, input.grad.?.data);
//
//    // case 4: invalid dimension
//    try std.testing.expectError(error.DimOutOfBounds, input.max_over_dim(device, .{ .dim = 2 }));
//}<|MERGE_RESOLUTION|>--- conflicted
+++ resolved
@@ -234,11 +234,7 @@
         }
 
         pub fn get_label(self: *const Self) ?[]const u8 {
-<<<<<<< HEAD
-            return self.node.label.constSlice();
-=======
             return self.node.get_label();
->>>>>>> bf646f24
         }
 
         pub fn set_label(self: *Self, new_label: []const u8) void {
