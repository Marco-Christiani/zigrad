//! Device Caching Allocator:
//! This works like an arena backed buddy-allocator to support block fusion.
//!
//! This data structure's pools will always allocate MAX_POOL_SIZE buffers.
//! To reduce the footprint, it may be valuable to use mmap-style allocations
//! instead eagerly allocating pools upfront.
//!
//! This currently uses fixed sized arrays that will be adjustable via compiler
//! flags, but a dynamic variant is possible.
//!
///! ## Block Orders
///!
///! Fundamentally, orders are block split sizes that move up in powers of 2.
///! The lowest order is 2^MIN_ORDER and the highest order is 2^MAX_ORDER.
///!
///! Orders work based on the contextual requirements of the pool. When a requesting
///! memory, the pool will try to find the "upper" order if it's not an exact power
///! of two. This is because the we need to split a block that is larger because it
///! the allocation is inbetween two orders.
///!
///! Conversely, when storing blocks, we have to find the "lower" order. This is
///! because a block must be able to support all allocations at that order and below.
///!
///! Thus, it must be greater than or equal to the order that it is stored at to
///! facilitate splitting for lower order memory requests.
///
///! ## Block Splitting
///
///! A key insight here is that we always split blocks to gain a new block.
///!
///! Since splits occur within a block, and a block spans a contiguous range of memory,
///! all blocks always have some link to another contiguous block. The only caveat
///! is the only block created without a prior splitting operation. This is fine though,
///! because the top level block never needs to merge with anything. Thus we
///! get the following properties:
///!
///!    1) The left-most block always has prev set to null
///!    2) the right-most block always has next set to null
///!    3) The top level block is both left-most and right-most
///!
///! To speed up searching even more, we can make a 2D block web that enables registering
///! blocks with an order that matches their data size. Thus we get O(1) lookup, and O(1)
///! merge.
///!
///! This works because blocks can unlink-themselves without deference to the base list.
///!
///! The left-right orientation will be split-siblings. These are siblings that occured
///! when a block was split and thus should always point to the next contiguous block over.
///!
///! The up-down orientation will be order-siblings. These point to blocks that are in the
///! same order but not necessarily adjacent in memory.
///!
///! If a block has "ordered" siblings, then it must be in a cache (thus it is unused).
const std = @import("std");
const builtin = @import("builtin");
const Allocator = std.mem.Allocator;
const constants = @import("constants.zig");
const ArenaUnmanaged = @import("arena_unmanaged.zig");
const DeviceData = @import("device_data.zig").DeviceData;
const round_to_next_page = @import("../allocators.zig").round_to_next_page;
const OrderList = @import("order_list.zig");

const logger = @import("../logging.zig").scoped(.block_pool);

pub const Block = struct {
    data: []u8,
    used: bool = true,
    split: struct {
        next: ?*Block = null,
        prev: ?*Block = null,
    } = .{},
    order: OrderList.Node = .{},
};

/// Here to make block freeing more clear. I don't want to
/// use existing block fields to avoid overloaded meanings.
const FreeList = struct {
    const empty: FreeList = .{
        .head = null,
    };
    const Node = struct {
        next: ?*Node,
    };
    head: ?*Node,
    pub fn prepend(self: *FreeList, block: *Block) void {
        block.* = undefined;
        const node: *Node = @ptrCast(@alignCast(block));
        node.* = .{ .next = self.head };
        self.head = node;
    }
    pub fn pop(self: *FreeList) ?*Block {
        const head = self.head orelse return null;
        self.head = head.next;
        head.* = undefined;
        return @ptrCast(@alignCast(head));
    }
};

/// Overflow means that the BlockPool cannot support the requested memory size
/// requested for the incoming allocation.
pub const Error = error{ Overflow, Fragmented, ExceedsMax } || std.mem.Allocator.Error;

pub fn BockPool(DataHandler: type, comptime config: struct {
    min_order: usize,
    max_order: usize,
}) type {
    std.debug.assert(config.min_order < config.max_order);

<<<<<<< HEAD
=======
pub fn BlockPool(DataHandler: type) type {
>>>>>>> 521d5f5d
    return struct {
        pub const MIN_ORDER = config.min_order; // minium block that can be split is 512
        pub const MAX_ORDER = config.max_order;
        pub const NUM_ORDERS = (MAX_ORDER - MIN_ORDER + 1);
        pub const MAX_BLOCK_SPLITS = 100; // TODO: unusec

        const Self = @This();
        const use_map_alloc = @hasDecl(DataHandler, "map_alloc");

        /// The mapped buffer that references the the available device data in this pool
        mem_buf: []u8,

        /// The remaining memory before and after an allocation that a pool could
        /// theoretically support (does not account for holes)
        mem_rem: usize,

        /// Tracks how much of the mapped buffer has been used. This is required for
        /// data handlers that need to manually map memory to a device.
        mem_end_ptr: if (use_map_alloc) [*]u8 else void,

        /// Small optimization for preventing scans beyond the higest available order. At
        /// most this is MAX_ORDER + 1 and acts like an exclusive end ragne for orders.
        index_sentinel: usize = 0,

        /// Array of Linked lists where blocks can register themselves as free for reuse
        block_orders: [NUM_ORDERS]OrderList = @splat(OrderList{}),

        /// Arena for allocating blocks.
        block_arena: ArenaUnmanaged = .empty,

        /// Free list for unused blocks. Blocks become unused when free fuses two blocks
        /// together and therefore only requires one block.
        free_blocks: FreeList = .empty,

        /// This block is here to maintain an invariant for reset. You cannot reset if a single
        /// allocation wiped out the whole pool because you now have lost all your blocks.
        top_block: *Block,

        /// Assumes pool is new - setting up an already created pool is UB
        pub fn init(
            data_handler: DataHandler,
            allocator: Allocator,
            max_pool_size: ?usize,
        ) Self {
            const mem_buf = data_handler.map(max_pool_size) catch
                std.debug.panic("Unable to map cache size of: {?}", .{max_pool_size});

            var self = Self{
                .top_block = undefined,
                .mem_buf = @ptrCast(@alignCast(mem_buf)),
                .mem_rem = mem_buf.len,
                .mem_end_ptr = if (comptime Self.use_map_alloc) mem_buf.ptr else {},
                .index_sentinel = @min(order_to_index(size_to_lower_order(mem_buf.len)) + 1, NUM_ORDERS),
            };

            self.top_block = self.create_block(allocator) catch
                @panic("Unable allocate a single block.");

            self.top_block.* = .{
                .data = self.mem_buf,
            };

            self.reserve_block(self.top_block);

            return self;
        }

        pub fn deinit(
            self: *Self,
            data_handler: DataHandler,
            allocator: Allocator,
        ) void {
            self.block_arena.deinit(allocator);
            data_handler.unmap(self.mem_buf);
            self.* = undefined;
        }

        pub fn alloc(
            self: *Self,
            T: type,
            data_handler: DataHandler,
            allocator: Allocator,
            size: usize,
        ) Error!DeviceData(T) {
            const byte_size = size * @sizeOf(T);
            const upper_order = size_to_upper_order(byte_size);
            const split_size = order_to_size(upper_order);

            // TODO: This current design doesn't account for holes,
            // but we'd have to get a lot more fancy to deal with that.
            const max_size = comptime order_to_size(MAX_ORDER);

            if (self.mem_rem < byte_size) {
                @branchHint(.unlikely);
                return Error.Overflow;
            } else if (max_size < byte_size) {
                @branchHint(.unlikely);
                return Error.ExceedsMax;
            }

            // scan up to and including the the max reserved order
            const lhs = scan: for (order_to_index(upper_order)..self.index_sentinel) |i| {
                const rhs = self.release_block(i) orelse
                    continue;

                // no need to split
                if (split_size == rhs.data.len)
                    break :scan rhs;

                const lhs = try self.create_block(allocator);

                logger.debug("Splitting: {} -> {}", .{ rhs.data.len, split_size });

                lhs.* = .{
                    .data = rhs.data[0..split_size],
                    .split = .{
                        .prev = rhs.split.prev,
                        .next = rhs,
                    },
                };

                // since there could be a block already on the left, insert the new block between them
                // so make sure the previous left side points to this.
                if (rhs.split.prev) |old_left|
                    old_left.split.next = lhs;

                // connect the new left-side block
                rhs.split.prev = lhs;

                // reduce size and reserve.
                rhs.data.ptr += split_size;
                rhs.data.len -= split_size;
                self.reserve_block(rhs);

                break :scan lhs;
            } else {
                // We already checked that the cummulative remaining memory
                // is large enough to support the request, but no singular
                // chunk was large enough.
                return Error.Fragmented;
            };

            self.mem_rem -= lhs.data.len;

            if (comptime Self.use_map_alloc) {
                if (@intFromPtr(self.mem_end_ptr) < @intFromPtr(lhs.data.ptr + lhs.data.len)) {
                    const total = data_handler.map_alloc(self.mem_end_ptr, lhs.data.len);

                    self.mem_end_ptr += total;

                    std.debug.assert(@intFromPtr(self.mem_end_ptr) >= @intFromPtr(lhs.data.ptr + lhs.data.len));
                }
            }

            return .{
                .raw = @alignCast(std.mem.bytesAsSlice(T, lhs.data)[0..size]),
                .ctx = @intFromPtr(lhs),
            };
        }

        pub fn free(self: *Self, data: anytype) void {
            const block: *Block = @ptrFromInt(data.ctx);
            self.mem_rem += block.data.len;

            if (comptime builtin.mode == .Debug) {
                // check to ensure that we own this block
                const head: usize = @intFromPtr(self.mem_buf.ptr);
                const body: usize = @intFromPtr(block.data.ptr);
                const tail: usize = head + self.mem_buf.len;
                std.debug.assert(head <= body and body < tail);
            }

            // fuse the left-side with block
            const fused: *Block = scope: {
                const left = block.split.prev orelse
                    break :scope block;

                if (left.used)
                    break :scope block;

                self.disconnect_from_order(left);

                // we're going to destroy this block,
                // so connect the right to the left
                if (block.split.next) |right|
                    right.split.prev = left;

                // connect the left side to the right
                left.split.next = block.split.next;

                left.data.len += block.data.len;
                self.free_blocks.prepend(block);
                break :scope left;
            };

            scope: { // fuse the right hand side
                const right = fused.split.next orelse
                    break :scope;

                if (right.used)
                    break :scope;

                self.disconnect_from_order(right);

                // we're going to destroy the right block,
                // so only take what's to the right of it.
                if (right.split.next) |further_right|
                    further_right.split.prev = fused;

                // connect to the further right block
                fused.split.next = right.split.next;

                fused.data.len += right.data.len;
                self.free_blocks.prepend(right);
            }
            self.reserve_block(fused);
        }

        pub fn reset(self: *Self) void {
            for (0..NUM_ORDERS) |i|
                self.block_orders[i] = null;

            self.free_blocks.head = null;

            self.block_arena.reset(.{
                .retain_capacity = @sizeOf(Block),
            });

            self.top_block = .{
                .data = self.mem_buf,
            };

            self.reserve_block(self.top_block);
        }

        // maintains that prev<->block<->next => prev<->next
        fn disconnect_from_order(self: *Self, block: *Block) void {
            const index = size_to_lower_index(block.data.len);
            self.block_orders[index].remove(&block.order);
        }

        fn create_block(self: *Self, allocator: Allocator) Allocator.Error!*Block {
            return self.free_blocks.pop() orelse {
                return self.block_arena.create(allocator, Block);
            };
        }

        fn reserve_block(self: *Self, block: *Block) void {
            // we want the lowest index possible because blocks
            // must support all allocations and below that order
            const index = size_to_lower_index(block.data.len);
            self.block_orders[index].prepend(&block.order);
            block.used = false;
        }

        fn release_block(self: *Self, index: usize) ?*Block {
            const node = self.block_orders[index].pop() orelse return null;
            const block: *Block = @fieldParentPtr("order", node);
            block.used = true;
            return block;
        }

        pub fn order_to_size(order: usize) usize {
            std.debug.assert(MIN_ORDER <= order and order <= MAX_ORDER);
            return @as(usize, 1) << @as(u6, @truncate(order));
        }

        pub fn size_to_upper_order(size: usize) usize {
            var order: usize = MIN_ORDER;
            var bsize: usize = 1 << MIN_ORDER;
            while (bsize < size and order < MAX_ORDER) {
                bsize <<= 1;
                order += 1;
            }
            return order;
        }

        pub fn size_to_lower_order(size: usize) usize {
            // TODO: should this be an inline for? need to benchmark...
            return inline for (MIN_ORDER..MAX_ORDER + 1) |order| {
                const order_size = comptime order_to_size(order);
                if (size < order_size)
                    break @max(order - 1, MIN_ORDER);
            } else MAX_ORDER;
        }

        pub fn size_to_lower_index(size: usize) usize {
            return order_to_index(size_to_lower_order(size));
        }

        pub fn order_to_index(order: usize) usize {
            std.debug.assert(order >= MIN_ORDER);
            return order - MIN_ORDER;
        }

        pub fn index_to_order(index: usize) usize {
            std.debug.assert(index < NUM_ORDERS);
            return index + MIN_ORDER;
        }

        pub fn size_to_upper_index(size: usize) usize {
            return order_to_index(size_to_upper_order(size));
        }
    };
}<|MERGE_RESOLUTION|>--- conflicted
+++ resolved
@@ -105,11 +105,6 @@
     max_order: usize,
 }) type {
     std.debug.assert(config.min_order < config.max_order);
-
-<<<<<<< HEAD
-=======
-pub fn BlockPool(DataHandler: type) type {
->>>>>>> 521d5f5d
     return struct {
         pub const MIN_ORDER = config.min_order; // minium block that can be split is 512
         pub const MAX_ORDER = config.max_order;
