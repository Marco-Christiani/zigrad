const std = @import("std");
const zg = @import("zigrad.zig");
const settings = zg.settings;
const log = std.log.scoped(.zg_graphmanager);

/// Manages the overall graph, allows for a more memory efficient abstraction
/// where the data structures used for traversing the graph during backprop
/// can be managed independently and reused across training steps
pub fn GraphManager(comptime T: type) type {
    return struct {
        const Self = @This();
        allocator: std.mem.Allocator,
        sorted_nodes: std.ArrayList(*const T),
        visited_nodes: std.AutoHashMap(*const T, void),
        eager_teardown: bool,

        pub const GraphOpts = struct {
            /// Setting this means you _really_ know what you are doing.
            eager_teardown: bool = false,
        };

        pub fn init(allocator: std.mem.Allocator, opts: GraphOpts) Self {
            return Self{
                .allocator = allocator,
                .sorted_nodes = std.ArrayList(*const T).init(allocator),
                .visited_nodes = std.AutoHashMap(*const T, void).init(allocator),
                .eager_teardown = opts.eager_teardown,
            };
        }

        pub fn deinit(self: *Self) void {
            self.sorted_nodes.deinit();
            self.visited_nodes.deinit();
            self.* = undefined;
        }

        fn topo(self: *Self, node: *const T) void {
            const gopr = self.visited_nodes.getOrPut(node) catch unreachable;
            if (!gopr.found_existing) {
                if (node.children) |children| {
                    for (children) |child| {
                        self.topo(child);
                    }
                }
                self.sorted_nodes.append(node) catch unreachable;
            }
        }

        // Must init grad on root node before backprop
        pub fn backward(self: *Self, node: *const T, alloc: std.mem.Allocator) !void {
            self.sorted_nodes.clearRetainingCapacity();
            self.visited_nodes.clearRetainingCapacity();
<<<<<<< HEAD

            self.topo(node);

=======
            self.topo(node);
>>>>>>> 3c7fb7d7
            const nodes = self.sorted_nodes.items;

            for (0..nodes.len) |i| {
                var curr_node = nodes[nodes.len - i - 1];
                if (curr_node.requiresGrad()) {
                    try curr_node.backward(alloc);
                    // if eager_teardown, immediately destroy node. note that deinit is designed to not cascade recursively,
                    // it just destroys the current tensor and not the children
                    if (!curr_node.acquired and self.eager_teardown) @constCast(curr_node).deinit();
                } else {
                    log.debug("Skipping node {?s}", .{node.label});
                }
            }
        }
    };
}<|MERGE_RESOLUTION|>--- conflicted
+++ resolved
@@ -50,13 +50,7 @@
         pub fn backward(self: *Self, node: *const T, alloc: std.mem.Allocator) !void {
             self.sorted_nodes.clearRetainingCapacity();
             self.visited_nodes.clearRetainingCapacity();
-<<<<<<< HEAD
-
             self.topo(node);
-
-=======
-            self.topo(node);
->>>>>>> 3c7fb7d7
             const nodes = self.sorted_nodes.items;
 
             for (0..nodes.len) |i| {
