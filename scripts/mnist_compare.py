from pathlib import Path
import platform
import re

import pandas as pd
import plotly.graph_objects as go
from plotly.subplots import make_subplots


class PerformanceParser:
    def __init__(self):
        self.data = {"framework": [], "epoch": [], "batch": [], "loss": [], "ms_per_sample": []}
        self.metadata = {}

    def parse_log(self, log_file, framework):
        """Parse logs from zg or pytorch runs and extract performance-data."""
        batch_size_pattern = re.compile(r"batch_size=(\d+)")
        learning_rate_pattern = re.compile(r"learning_rate=([\d.]+)")
        num_epochs_pattern = re.compile(r"num_epochs=(\d+)")
        device_pattern = re.compile(r"device=(\w+)")
        n_batches_pattern = re.compile(r"n_batches=(\d+)")
        grad_mode_pattern = re.compile(r"grad_mode=(\w+)")

        epoch_pattern = re.compile(r"Epoch (\d+): Avg Loss = ([\d.]+)")
        batch_pattern = re.compile(r"train_loss: ([\d.]+) \[(\d+)/(\d+)\] \[ms/sample: ([\d.]+)\]")

        current_epoch = 0
        metadata = {}

        with open(log_file, "r") as f:
            for line in f:
                # extract metadata from the first few lines
                if batch_size_match := batch_size_pattern.search(line):
                    metadata["batch_size"] = batch_size_match.group(1)
                if num_epochs_match := num_epochs_pattern.search(line):
                    metadata["epochs"] = num_epochs_match.group(1)
                if learning_rate_match := learning_rate_pattern.search(line):
                    metadata["lr"] = learning_rate_match.group(1)
                if device_match := device_pattern.search(line):
                    metadata["device"] = device_match.group(1)
                if n_batches_match := n_batches_pattern.search(line):
                    metadata["batches"] = n_batches_match.group(1)
                if grad_mode_match := grad_mode_pattern.search(line):
                    metadata["pt_grad_mode"] = grad_mode_match.group(1)

                epoch_match = epoch_pattern.search(line)
                if epoch_match:
                    current_epoch = int(epoch_match.group(1))
                    continue
                batch_match = batch_pattern.search(line)
                if batch_match:
                    self.data["framework"].append(framework)
                    self.data["epoch"].append(current_epoch)
                    self.data["loss"].append(float(batch_match.group(1)))
                    self.data["batch"].append(int(batch_match.group(2)))
                    self.data["ms_per_sample"].append(float(batch_match.group(4)))

        metadata["platform"] = f"{platform.system().lower()}-{platform.release().lower()}"
        metadata["python"] = platform.python_version()
        self.metadata[framework] = metadata

    @property
    def df(self):
        df = pd.DataFrame(self.data)
        # Verify
        s = df.groupby("framework").size()
        assert len(s) == 2  # got logs from both
        assert s.iloc[0] == s.iloc[1]  # even split
        # discard slowest time to give pytorch an advantage (tracing) and keep torch from skewing the plot
        torch_times = df["ms_per_sample"][df.framework.str.lower() == "pytorch"]
        zg_times = df["ms_per_sample"][df.framework.str.lower() == "zigrad"]
        df = df.drop(index=[torch_times.idxmax(), zg_times.idxmax()])
        return df

    def create_speedup_figure(self):
        torch_ms = self.df["ms_per_sample"][self.df["framework"].str.lower() == "pytorch"]
        zg_ms = self.df["ms_per_sample"][self.df["framework"].str.lower() == "zigrad"]
        zg_speedup = torch_ms.to_numpy() / zg_ms.to_numpy()

        fig = go.Figure()
        fig.add_scatter(y=zg_speedup, mode="lines", name="Speed ratio")

        for y_value, label in [(1, "No Speedup (1x)"), (2, "2x Speedup"), (3, "3x Speedup")]:
            fig.add_hline(y=y_value, line_dash="dot", line_color="gray", opacity=0.8)
            fig.add_annotation(
                x=0,
                y=y_value + 0.1,
                text=label,
                xref="paper",
                yref="y",
                showarrow=False,
                font={"size": 12, "color": "black"},
                opacity=0.8,
            )

        fig.update_layout(title="Speedup Zigrad/PyTorch")
        return fig

    def create_ms_per_sample_distribution(self):
        fig = go.Figure()
        for framework in ("zigrad", "pytorch"):
            framework_df = self.df[self.df["framework"].str.lower() == framework]
            fig.add_trace(go.Histogram(x=framework_df["ms_per_sample"], name=f"{framework} ms/sample"))
        fig.update_layout(title="Ms/Sample Distribution")
        return fig

    def create_ms_per_sample_scatter(self):
        fig = go.Figure()
        for framework in ("zigrad", "pytorch"):
            framework_df = self.df[self.df["framework"].str.lower() == framework]
            x = framework_df["epoch"] * framework_df["batch"].max() + framework_df["batch"]
            y = framework_df["ms_per_sample"]
            fig.add_trace(go.Scatter(x=x, y=y, mode="lines", name=f"{framework} ms/sample"))
        fig.update_layout(title="Ms/Sample")
        return fig

    def create_loss_scatter(self):
        fig = go.Figure()
        for framework in ("zigrad", "pytorch"):
            framework_df = self.df[self.df["framework"].str.lower() == framework]
            x = framework_df["epoch"] * framework_df["batch"].max() + framework_df["batch"]
            y = framework_df["loss"]
            fig.add_trace(go.Scatter(x=x, y=y, mode="lines", name=f"{framework} loss"))
        fig.update_layout(title="Loss per Batch")
        return fig

    def plot_results(self, save_individual=False, theme: str = "plotly"):
        margin = {"t": 150, "b": 5, "l": 5, "r": 5}
        figures = [
            self.create_speedup_figure(),
            self.create_ms_per_sample_distribution(),
            self.create_ms_per_sample_scatter(),
            self.create_loss_scatter(),
        ]

        theme_short = theme.replace("plotly", "")
        if save_individual:
            for i, fig in enumerate(figures):
                fig.update_layout(margin=margin, template=theme)
                title = fig.layout.title.text.replace("/", "_").replace(" ", "").lower()
                # fig.write_html(f"/tmp/zg_mnist_zg_torch_perf_{i}_{title}{theme_short}.html")
                svg_path = Path(f"/tmp/zg_mnist_zg_torch_perf_{i}_{title}{theme_short}.svg")
                fig.write_image(svg_path)
                s = 'width="700" height="500" '
                svg_txt = svg_path.read_text().replace(s, "", 1)
                svg_path.write_text(svg_txt)

        combined_fig = make_subplots(
            rows=4, cols=1, vertical_spacing=0.08, subplot_titles=[fig.layout.title.text for fig in figures]
        )
        for i, fig in enumerate(figures, start=1):
            for trace in fig.data:
                combined_fig.add_trace(trace, row=i, col=1)

        metadata_text = self._format_metadata(self.metadata["PyTorch"])
        for i in range(4):
            combined_fig.layout.annotations[i].text += f"<br><sub>{metadata_text}</sub>"

        combined_fig.update_layout(
            template=theme,
            height=1400,
            width=1000,
            title_text="Zigrad vs PyTorch Performance<br><sub>MNIST Train Model Arch - Simple</sub>",
            showlegend=False,
        )

<<<<<<< HEAD
        combined_fig.write_html(f"/tmp/zg_mnist_zg_torch_perf{theme_short}.html")
        combined_fig.write_image(f"/tmp/zg_mnist_zg_torch_perf{theme_short}.svg")

        return combined_fig
=======
        fig.write_html("/tmp/zg_mnist_zg_torch_perf.html")
        fig.write_image("/tmp/zg_mnist_zg_torch_perf.png")
        return fig
>>>>>>> 06e3b96d

    def _format_metadata(self, metadata):
        return ", ".join([f"{key}: {value}" for key, value in metadata.items()])

    def print_summary(self):
        df = self.df
        for framework in df["framework"].unique():
            framework_df = df[df["framework"] == framework]
            print(f"\n--- {framework} Summary ---")
            print(f"Metadata: {self._format_metadata(self.metadata.get(framework, {}))}")
            print(f"Avg loss: {framework_df['loss'].mean():.6f}")
            print(f"Std loss: {framework_df['loss'].std():.6f}")
            print(f"Avg ms/sample: {framework_df['ms_per_sample'].mean():.6f}")
            print(f"Std ms/sample: {framework_df['ms_per_sample'].std():.6f}")
        torch_ms_per_sample = df["ms_per_sample"][df["framework"].str.lower() == "pytorch"]
        zg_ms_per_sample = df["ms_per_sample"][df["framework"].str.lower() == "zigrad"]
        zg_speedup = torch_ms_per_sample.to_numpy() / zg_ms_per_sample.to_numpy()
        print("Speedup")
        print(pd.Series(zg_speedup).describe())


if __name__ == "__main__":
    parser = PerformanceParser()
    parser.parse_log("/tmp/zg_mnist_log.txt", "Zigrad")
    parser.parse_log("/tmp/zg_mnist_torch_log.txt", "PyTorch")
<<<<<<< HEAD
    _ = parser.plot_results(True)
    fig = parser.plot_results(True, "plotly_dark")
    parser.print_summary()
    # input()
=======
    fig = parser.plot_results()
    parser.print_summary()
    input()
>>>>>>> 06e3b96d
    fig.show()<|MERGE_RESOLUTION|>--- conflicted
+++ resolved
@@ -164,16 +164,10 @@
             showlegend=False,
         )
 
-<<<<<<< HEAD
         combined_fig.write_html(f"/tmp/zg_mnist_zg_torch_perf{theme_short}.html")
         combined_fig.write_image(f"/tmp/zg_mnist_zg_torch_perf{theme_short}.svg")
 
         return combined_fig
-=======
-        fig.write_html("/tmp/zg_mnist_zg_torch_perf.html")
-        fig.write_image("/tmp/zg_mnist_zg_torch_perf.png")
-        return fig
->>>>>>> 06e3b96d
 
     def _format_metadata(self, metadata):
         return ", ".join([f"{key}: {value}" for key, value in metadata.items()])
@@ -199,14 +193,8 @@
     parser = PerformanceParser()
     parser.parse_log("/tmp/zg_mnist_log.txt", "Zigrad")
     parser.parse_log("/tmp/zg_mnist_torch_log.txt", "PyTorch")
-<<<<<<< HEAD
     _ = parser.plot_results(True)
     fig = parser.plot_results(True, "plotly_dark")
     parser.print_summary()
-    # input()
-=======
-    fig = parser.plot_results()
-    parser.print_summary()
     input()
->>>>>>> 06e3b96d
     fig.show()